package net.minecraft.client.network.play;

import com.google.common.collect.Lists;
import com.google.common.collect.Maps;
import com.google.common.collect.Multimap;
import com.google.common.collect.Sets;
import com.mentalfrostbyte.Client;
import com.mentalfrostbyte.jello.managers.ModuleManager;
<<<<<<< HEAD
import com.mentalfrostbyte.jello.module.impl.combat.AutoLog;
=======
>>>>>>> 5561cb7a
import com.mentalfrostbyte.jello.module.impl.misc.AutoReconnect;
import com.mentalfrostbyte.jello.util.game.MinecraftUtil;
import com.mojang.authlib.GameProfile;
import com.mojang.brigadier.CommandDispatcher;
import com.viaversion.viaversion.api.protocol.version.ProtocolVersion;
import de.florianmichael.vialoadingbase.ViaLoadingBase;
import io.netty.buffer.Unpooled;
import java.io.File;
import java.io.UnsupportedEncodingException;
import java.net.URI;
import java.net.URISyntaxException;
import java.net.URLDecoder;
import java.nio.charset.StandardCharsets;
import java.util.ArrayList;
import java.util.Collection;
import java.util.Collections;
import java.util.Iterator;
import java.util.List;
import java.util.Map;
import java.util.Random;
import java.util.Set;
import java.util.UUID;
import java.util.Map.Entry;
import java.util.concurrent.CompletableFuture;
import javax.annotation.Nullable;
import net.minecraft.advancements.Advancement;
import net.minecraft.block.Block;
import net.minecraft.client.ClientBrandRetriever;
import net.minecraft.client.GameSettings;
import net.minecraft.client.Minecraft;
import net.minecraft.client.audio.BeeAngrySound;
import net.minecraft.client.audio.BeeFlightSound;
import net.minecraft.client.audio.BeeSound;
import net.minecraft.client.audio.GuardianSound;
import net.minecraft.client.audio.ISound;
import net.minecraft.client.audio.MinecartTickableSound;
import net.minecraft.client.audio.SimpleSound;
import net.minecraft.client.entity.player.ClientPlayerEntity;
import net.minecraft.client.entity.player.RemoteClientPlayerEntity;
import net.minecraft.client.gui.IProgressMeter;
import net.minecraft.client.gui.MapItemRenderer;
import net.minecraft.client.gui.ScreenManager;
import net.minecraft.client.gui.recipebook.IRecipeShownListener;
import net.minecraft.client.gui.recipebook.RecipeBookGui;
import net.minecraft.client.gui.recipebook.RecipeList;
import net.minecraft.client.gui.screen.*;
import net.minecraft.client.gui.screen.inventory.CreativeScreen;
import net.minecraft.client.gui.screen.inventory.HorseInventoryScreen;
import net.minecraft.client.gui.toasts.RecipeToast;
import net.minecraft.client.multiplayer.ClientAdvancementManager;
import net.minecraft.client.multiplayer.ClientChunkProvider;
import net.minecraft.client.multiplayer.ClientSuggestionProvider;
import net.minecraft.client.multiplayer.PlayerController;
import net.minecraft.client.multiplayer.ServerData;
import net.minecraft.client.multiplayer.ServerList;
import net.minecraft.client.particle.ItemPickupParticle;
import net.minecraft.client.renderer.debug.BeeDebugRenderer;
import net.minecraft.client.renderer.debug.EntityAIDebugRenderer;
import net.minecraft.client.renderer.debug.NeighborsUpdateDebugRenderer;
import net.minecraft.client.renderer.debug.PointOfInterestDebugRenderer;
import net.minecraft.client.renderer.debug.WorldGenAttemptsDebugRenderer;
import net.minecraft.client.util.ClientRecipeBook;
import net.minecraft.client.util.IMutableSearchTree;
import net.minecraft.client.util.NBTQueryManager;
import net.minecraft.client.util.SearchTreeManager;
import net.minecraft.client.world.ClientWorld;
import net.minecraft.command.ISuggestionProvider;
import net.minecraft.dispenser.IPosition;
import net.minecraft.dispenser.Position;
import net.minecraft.entity.AreaEffectCloudEntity;
import net.minecraft.entity.Entity;
import net.minecraft.entity.EntityType;
import net.minecraft.entity.LivingEntity;
import net.minecraft.entity.MobEntity;
import net.minecraft.entity.ai.attributes.AttributeModifier;
import net.minecraft.entity.ai.attributes.AttributeModifierManager;
import net.minecraft.entity.ai.attributes.ModifiableAttributeInstance;
import net.minecraft.entity.boss.dragon.EnderDragonEntity;
import net.minecraft.entity.boss.dragon.EnderDragonPartEntity;
import net.minecraft.entity.effect.LightningBoltEntity;
import net.minecraft.entity.item.ArmorStandEntity;
import net.minecraft.entity.item.BoatEntity;
import net.minecraft.entity.item.EnderCrystalEntity;
import net.minecraft.entity.item.EnderPearlEntity;
import net.minecraft.entity.item.ExperienceBottleEntity;
import net.minecraft.entity.item.ExperienceOrbEntity;
import net.minecraft.entity.item.FallingBlockEntity;
import net.minecraft.entity.item.ItemEntity;
import net.minecraft.entity.item.ItemFrameEntity;
import net.minecraft.entity.item.LeashKnotEntity;
import net.minecraft.entity.item.PaintingEntity;
import net.minecraft.entity.item.TNTEntity;
import net.minecraft.entity.item.minecart.AbstractMinecartEntity;
import net.minecraft.entity.item.minecart.ChestMinecartEntity;
import net.minecraft.entity.item.minecart.CommandBlockMinecartEntity;
import net.minecraft.entity.item.minecart.FurnaceMinecartEntity;
import net.minecraft.entity.item.minecart.HopperMinecartEntity;
import net.minecraft.entity.item.minecart.MinecartEntity;
import net.minecraft.entity.item.minecart.SpawnerMinecartEntity;
import net.minecraft.entity.item.minecart.TNTMinecartEntity;
import net.minecraft.entity.monster.GuardianEntity;
import net.minecraft.entity.passive.BeeEntity;
import net.minecraft.entity.passive.horse.AbstractHorseEntity;
import net.minecraft.entity.player.PlayerEntity;
import net.minecraft.entity.player.PlayerInventory;
import net.minecraft.entity.projectile.AbstractArrowEntity;
import net.minecraft.entity.projectile.ArrowEntity;
import net.minecraft.entity.projectile.DragonFireballEntity;
import net.minecraft.entity.projectile.EggEntity;
import net.minecraft.entity.projectile.EvokerFangsEntity;
import net.minecraft.entity.projectile.EyeOfEnderEntity;
import net.minecraft.entity.projectile.FireballEntity;
import net.minecraft.entity.projectile.FireworkRocketEntity;
import net.minecraft.entity.projectile.FishingBobberEntity;
import net.minecraft.entity.projectile.LlamaSpitEntity;
import net.minecraft.entity.projectile.PotionEntity;
import net.minecraft.entity.projectile.ShulkerBulletEntity;
import net.minecraft.entity.projectile.SmallFireballEntity;
import net.minecraft.entity.projectile.SnowballEntity;
import net.minecraft.entity.projectile.SpectralArrowEntity;
import net.minecraft.entity.projectile.TridentEntity;
import net.minecraft.entity.projectile.WitherSkullEntity;
import net.minecraft.inventory.Inventory;
import net.minecraft.inventory.container.Container;
import net.minecraft.inventory.container.HorseInventoryContainer;
import net.minecraft.inventory.container.MerchantContainer;
import net.minecraft.item.FilledMapItem;
import net.minecraft.item.ItemGroup;
import net.minecraft.item.ItemStack;
import net.minecraft.item.Items;
import net.minecraft.item.MerchantOffers;
import net.minecraft.item.crafting.RecipeManager;
import net.minecraft.nbt.CompoundNBT;
import net.minecraft.network.IPacket;
import net.minecraft.network.NetworkManager;
import net.minecraft.network.PacketBuffer;
import net.minecraft.network.PacketThreadUtil;
import net.minecraft.network.play.client.*;
import net.minecraft.network.play.server.SAdvancementInfoPacket;
import net.minecraft.network.play.server.SAnimateBlockBreakPacket;
import net.minecraft.network.play.server.SAnimateHandPacket;
import net.minecraft.network.play.server.SBlockActionPacket;
import net.minecraft.network.play.server.SCameraPacket;
import net.minecraft.network.play.server.SChangeBlockPacket;
import net.minecraft.network.play.server.SChangeGameStatePacket;
import net.minecraft.network.play.server.SChatPacket;
import net.minecraft.network.play.server.SChunkDataPacket;
import net.minecraft.network.play.server.SCloseWindowPacket;
import net.minecraft.network.play.server.SCollectItemPacket;
import net.minecraft.network.play.server.SCombatPacket;
import net.minecraft.network.play.server.SCommandListPacket;
import net.minecraft.network.play.server.SConfirmTransactionPacket;
import net.minecraft.network.play.server.SCooldownPacket;
import net.minecraft.network.play.server.SCustomPayloadPlayPacket;
import net.minecraft.network.play.server.SDestroyEntitiesPacket;
import net.minecraft.network.play.server.SDisconnectPacket;
import net.minecraft.network.play.server.SDisplayObjectivePacket;
import net.minecraft.network.play.server.SEntityEquipmentPacket;
import net.minecraft.network.play.server.SEntityHeadLookPacket;
import net.minecraft.network.play.server.SEntityMetadataPacket;
import net.minecraft.network.play.server.SEntityPacket;
import net.minecraft.network.play.server.SEntityPropertiesPacket;
import net.minecraft.network.play.server.SEntityStatusPacket;
import net.minecraft.network.play.server.SEntityTeleportPacket;
import net.minecraft.network.play.server.SEntityVelocityPacket;
import net.minecraft.network.play.server.SExplosionPacket;
import net.minecraft.network.play.server.SHeldItemChangePacket;
import net.minecraft.network.play.server.SJoinGamePacket;
import net.minecraft.network.play.server.SKeepAlivePacket;
import net.minecraft.network.play.server.SMapDataPacket;
import net.minecraft.network.play.server.SMerchantOffersPacket;
import net.minecraft.network.play.server.SMountEntityPacket;
import net.minecraft.network.play.server.SMoveVehiclePacket;
import net.minecraft.network.play.server.SMultiBlockChangePacket;
import net.minecraft.network.play.server.SOpenBookWindowPacket;
import net.minecraft.network.play.server.SOpenHorseWindowPacket;
import net.minecraft.network.play.server.SOpenSignMenuPacket;
import net.minecraft.network.play.server.SOpenWindowPacket;
import net.minecraft.network.play.server.SPlaceGhostRecipePacket;
import net.minecraft.network.play.server.SPlayEntityEffectPacket;
import net.minecraft.network.play.server.SPlaySoundEffectPacket;
import net.minecraft.network.play.server.SPlaySoundEventPacket;
import net.minecraft.network.play.server.SPlaySoundPacket;
import net.minecraft.network.play.server.SPlayerAbilitiesPacket;
import net.minecraft.network.play.server.SPlayerDiggingPacket;
import net.minecraft.network.play.server.SPlayerListHeaderFooterPacket;
import net.minecraft.network.play.server.SPlayerListItemPacket;
import net.minecraft.network.play.server.SPlayerLookPacket;
import net.minecraft.network.play.server.SPlayerPositionLookPacket;
import net.minecraft.network.play.server.SQueryNBTResponsePacket;
import net.minecraft.network.play.server.SRecipeBookPacket;
import net.minecraft.network.play.server.SRemoveEntityEffectPacket;
import net.minecraft.network.play.server.SRespawnPacket;
import net.minecraft.network.play.server.SScoreboardObjectivePacket;
import net.minecraft.network.play.server.SSelectAdvancementsTabPacket;
import net.minecraft.network.play.server.SSendResourcePackPacket;
import net.minecraft.network.play.server.SServerDifficultyPacket;
import net.minecraft.network.play.server.SSetExperiencePacket;
import net.minecraft.network.play.server.SSetPassengersPacket;
import net.minecraft.network.play.server.SSetSlotPacket;
import net.minecraft.network.play.server.SSpawnExperienceOrbPacket;
import net.minecraft.network.play.server.SSpawnMobPacket;
import net.minecraft.network.play.server.SSpawnMovingSoundEffectPacket;
import net.minecraft.network.play.server.SSpawnObjectPacket;
import net.minecraft.network.play.server.SSpawnPaintingPacket;
import net.minecraft.network.play.server.SSpawnParticlePacket;
import net.minecraft.network.play.server.SSpawnPlayerPacket;
import net.minecraft.network.play.server.SStatisticsPacket;
import net.minecraft.network.play.server.SStopSoundPacket;
import net.minecraft.network.play.server.STabCompletePacket;
import net.minecraft.network.play.server.STagsListPacket;
import net.minecraft.network.play.server.STeamsPacket;
import net.minecraft.network.play.server.STitlePacket;
import net.minecraft.network.play.server.SUnloadChunkPacket;
import net.minecraft.network.play.server.SUpdateBossInfoPacket;
import net.minecraft.network.play.server.SUpdateChunkPositionPacket;
import net.minecraft.network.play.server.SUpdateHealthPacket;
import net.minecraft.network.play.server.SUpdateLightPacket;
import net.minecraft.network.play.server.SUpdateRecipesPacket;
import net.minecraft.network.play.server.SUpdateScorePacket;
import net.minecraft.network.play.server.SUpdateTileEntityPacket;
import net.minecraft.network.play.server.SUpdateTimePacket;
import net.minecraft.network.play.server.SUpdateViewDistancePacket;
import net.minecraft.network.play.server.SWindowItemsPacket;
import net.minecraft.network.play.server.SWindowPropertyPacket;
import net.minecraft.network.play.server.SWorldBorderPacket;
import net.minecraft.network.play.server.SWorldSpawnChangedPacket;
import net.minecraft.particles.ParticleTypes;
import net.minecraft.pathfinding.Path;
import net.minecraft.potion.Effect;
import net.minecraft.potion.EffectInstance;
import net.minecraft.realms.DisconnectedRealmsScreen;
import net.minecraft.realms.RealmsScreen;
import net.minecraft.resources.IPackNameDecorator;
import net.minecraft.scoreboard.Score;
import net.minecraft.scoreboard.ScoreCriteria;
import net.minecraft.scoreboard.ScoreObjective;
import net.minecraft.scoreboard.ScorePlayerTeam;
import net.minecraft.scoreboard.Scoreboard;
import net.minecraft.scoreboard.Team;
import net.minecraft.stats.Stat;
import net.minecraft.stats.StatisticsManager;
import net.minecraft.tags.ITagCollectionSupplier;
import net.minecraft.tags.TagRegistryManager;
import net.minecraft.tileentity.BannerTileEntity;
import net.minecraft.tileentity.BeaconTileEntity;
import net.minecraft.tileentity.BedTileEntity;
import net.minecraft.tileentity.BeehiveTileEntity;
import net.minecraft.tileentity.CampfireTileEntity;
import net.minecraft.tileentity.CommandBlockTileEntity;
import net.minecraft.tileentity.ConduitTileEntity;
import net.minecraft.tileentity.EndGatewayTileEntity;
import net.minecraft.tileentity.JigsawTileEntity;
import net.minecraft.tileentity.MobSpawnerTileEntity;
import net.minecraft.tileentity.SignTileEntity;
import net.minecraft.tileentity.SkullTileEntity;
import net.minecraft.tileentity.StructureBlockTileEntity;
import net.minecraft.tileentity.TileEntity;
import net.minecraft.util.Direction;
import net.minecraft.util.Hand;
import net.minecraft.util.MovementInputFromOptions;
import net.minecraft.util.RegistryKey;
import net.minecraft.util.ResourceLocation;
import net.minecraft.util.SoundCategory;
import net.minecraft.util.SoundEvents;
import net.minecraft.util.math.BlockPos;
import net.minecraft.util.math.ChunkPos;
import net.minecraft.util.math.MathHelper;
import net.minecraft.util.math.MutableBoundingBox;
import net.minecraft.util.math.SectionPos;
import net.minecraft.util.math.vector.Vector3d;
import net.minecraft.util.registry.DynamicRegistries;
import net.minecraft.util.registry.Registry;
import net.minecraft.util.text.ITextComponent;
import net.minecraft.util.text.StringTextComponent;
import net.minecraft.util.text.TranslationTextComponent;
import net.minecraft.world.Difficulty;
import net.minecraft.world.DimensionType;
import net.minecraft.world.Explosion;
import net.minecraft.world.GameType;
import net.minecraft.world.LightType;
import net.minecraft.world.World;
import net.minecraft.world.biome.BiomeContainer;
import net.minecraft.world.chunk.Chunk;
import net.minecraft.world.chunk.NibbleArray;
import net.minecraft.world.lighting.WorldLightManager;
import net.minecraft.world.storage.MapData;
import org.apache.logging.log4j.LogManager;
import org.apache.logging.log4j.Logger;

public class ClientPlayNetHandler implements IClientPlayNetHandler
{
    private static final Logger LOGGER = LogManager.getLogger();
    private static final ITextComponent field_243491_b = new TranslationTextComponent("disconnect.lost");

    /**
     * The NetworkManager instance used to communicate with the server, used to respond to various packets (primarilly
     * movement and plugin channel related ones) and check the status of the network connection externally
     */
    private final NetworkManager netManager;
    private final GameProfile profile;

    /**
     * Seems to be either null (integrated server) or an instance of either GuiMultiplayer (when connecting to a server)
     * or GuiScreenReamlsTOS (when connecting to MCO server)
     */
    private final Screen guiScreenServer;

    /**
     * Reference to the Minecraft instance, which many handler methods operate on
     */
    private Minecraft client;

    /**
     * Reference to the current ClientWorld instance, which many handler methods operate on
     */
    private ClientWorld world;
    private ClientWorld.ClientWorldInfo field_239161_g_;

    /**
     * True if the client has finished downloading terrain and may spawn. Set upon receipt of S08PacketPlayerPosLook,
     * reset upon respawning
     */
    private boolean doneLoadingTerrain;
    private final Map<UUID, NetworkPlayerInfo> playerInfoMap = Maps.newHashMap();
    private final ClientAdvancementManager advancementManager;
    private final ClientSuggestionProvider clientSuggestionProvider;
    private ITagCollectionSupplier networkTagManager = ITagCollectionSupplier.TAG_COLLECTION_SUPPLIER;
    private final NBTQueryManager nbtQueryManager = new NBTQueryManager(this);
    private int viewDistance = 3;

    /**
     * Just an ordinary random number generator, used to randomize audio pitch of item/orb pickup and randomize both
     * particlespawn offset and velocity
     */
    private final Random avRandomizer = new Random();
    private CommandDispatcher<ISuggestionProvider> commandDispatcher = new CommandDispatcher<>();
    private final RecipeManager recipeManager = new RecipeManager();
    private final UUID sessionId = UUID.randomUUID();
    private Set<RegistryKey<World>> field_239162_s_;
    private DynamicRegistries field_239163_t_ = DynamicRegistries.func_239770_b_();

    public ClientPlayNetHandler(Minecraft mcIn, Screen previousGuiScreen, NetworkManager networkManagerIn, GameProfile profileIn)
    {
        this.client = mcIn;
        this.guiScreenServer = previousGuiScreen;
        this.netManager = networkManagerIn;
        this.profile = profileIn;
        this.advancementManager = new ClientAdvancementManager(mcIn);
        this.clientSuggestionProvider = new ClientSuggestionProvider(this, mcIn);
    }

    public ClientSuggestionProvider getSuggestionProvider()
    {
        return this.clientSuggestionProvider;
    }

    /**
     * Clears the WorldClient instance associated with this NetHandlerPlayClient
     */
    public void cleanup()
    {
        this.world = null;
    }

    public RecipeManager getRecipeManager()
    {
        return this.recipeManager;
    }

    /**
     * Registers some server properties (gametype,hardcore-mode,terraintype,difficulty,player limit), creates a new
     * WorldClient and sets the player initial dimension
     */
    public void handleJoinGame(SJoinGamePacket packetIn)
    {
        PacketThreadUtil.checkThreadAndEnqueue(packetIn, this, this.client);
        this.client.playerController = new PlayerController(this.client, this);

        if (!this.netManager.isLocalChannel())
        {
            TagRegistryManager.fetchTags();
        }

        ArrayList<RegistryKey<World>> arraylist = Lists.newArrayList(packetIn.func_240816_f_());
        Collections.shuffle(arraylist);
        this.field_239162_s_ = Sets.newLinkedHashSet(arraylist);
        this.field_239163_t_ = packetIn.func_240817_g_();
        RegistryKey<World> registrykey = packetIn.func_240819_i_();
        DimensionType dimensiontype = packetIn.func_244297_i();
        this.viewDistance = packetIn.getViewDistance();
        boolean flag = packetIn.func_240820_n_();
        boolean flag1 = packetIn.func_240821_o_();
        ClientWorld.ClientWorldInfo clientworld$clientworldinfo = new ClientWorld.ClientWorldInfo(Difficulty.NORMAL, packetIn.isHardcoreMode(), flag1);
        this.field_239161_g_ = clientworld$clientworldinfo;
        this.world = new ClientWorld(this, clientworld$clientworldinfo, registrykey, dimensiontype, this.viewDistance, this.client::getProfiler, this.client.worldRenderer, flag, packetIn.getHashedSeed());
        this.client.loadWorld(this.world);

        if (this.client.player == null)
        {
            this.client.player = this.client.playerController.createPlayer(this.world, new StatisticsManager(), new ClientRecipeBook());
            this.client.player.rotationYaw = -180.0F;

            if (this.client.getIntegratedServer() != null)
            {
                this.client.getIntegratedServer().setPlayerUuid(this.client.player.getUniqueID());
            }
        }

        this.client.debugRenderer.clear();
        this.client.player.preparePlayerToSpawn();
        int i = packetIn.getPlayerId();
        this.world.addPlayer(i, this.client.player);
        this.client.player.movementInput = new MovementInputFromOptions(this.client.gameSettings);
        this.client.playerController.setPlayerCapabilities(this.client.player);
        this.client.renderViewEntity = this.client.player;
        this.client.displayGuiScreen(new DownloadTerrainScreen());
        this.client.player.setEntityId(i);
        this.client.player.setReducedDebug(packetIn.isReducedDebugInfo());
        this.client.player.setShowDeathScreen(packetIn.func_229743_k_());
        this.client.playerController.setGameType(packetIn.getGameType());
        this.client.playerController.func_241675_a_(packetIn.func_241786_f_());
        this.client.gameSettings.sendSettingsToServer();
        this.netManager.sendPacket(new CCustomPayloadPacket(CCustomPayloadPacket.BRAND, (new PacketBuffer(Unpooled.buffer())).writeString(ClientBrandRetriever.getClientModName())));
        this.client.getMinecraftGame().startGameSession();
    }

    /**
     * Spawns an instance of the objecttype indicated by the packet and sets its position and momentum
     */
    public void handleSpawnObject(SSpawnObjectPacket packetIn)
    {
        PacketThreadUtil.checkThreadAndEnqueue(packetIn, this, this.client);
        double d0 = packetIn.getX();
        double d1 = packetIn.getY();
        double d2 = packetIn.getZ();
        EntityType<?> entitytype = packetIn.getType();
        Entity entity;

        if (entitytype == EntityType.CHEST_MINECART)
        {
            entity = new ChestMinecartEntity(this.world, d0, d1, d2);
        }
        else if (entitytype == EntityType.FURNACE_MINECART)
        {
            entity = new FurnaceMinecartEntity(this.world, d0, d1, d2);
        }
        else if (entitytype == EntityType.TNT_MINECART)
        {
            entity = new TNTMinecartEntity(this.world, d0, d1, d2);
        }
        else if (entitytype == EntityType.SPAWNER_MINECART)
        {
            entity = new SpawnerMinecartEntity(this.world, d0, d1, d2);
        }
        else if (entitytype == EntityType.HOPPER_MINECART)
        {
            entity = new HopperMinecartEntity(this.world, d0, d1, d2);
        }
        else if (entitytype == EntityType.COMMAND_BLOCK_MINECART)
        {
            entity = new CommandBlockMinecartEntity(this.world, d0, d1, d2);
        }
        else if (entitytype == EntityType.MINECART)
        {
            entity = new MinecartEntity(this.world, d0, d1, d2);
        }
        else if (entitytype == EntityType.FISHING_BOBBER)
        {
            Entity entity1 = this.world.getEntityByID(packetIn.getData());

            if (entity1 instanceof PlayerEntity)
            {
                entity = new FishingBobberEntity(this.world, (PlayerEntity)entity1, d0, d1, d2);
            }
            else
            {
                entity = null;
            }
        }
        else if (entitytype == EntityType.ARROW)
        {
            entity = new ArrowEntity(this.world, d0, d1, d2);
            Entity entity2 = this.world.getEntityByID(packetIn.getData());

            if (entity2 != null)
            {
                ((AbstractArrowEntity)entity).setShooter(entity2);
            }
        }
        else if (entitytype == EntityType.SPECTRAL_ARROW)
        {
            entity = new SpectralArrowEntity(this.world, d0, d1, d2);
            Entity entity3 = this.world.getEntityByID(packetIn.getData());

            if (entity3 != null)
            {
                ((AbstractArrowEntity)entity).setShooter(entity3);
            }
        }
        else if (entitytype == EntityType.TRIDENT)
        {
            entity = new TridentEntity(this.world, d0, d1, d2);
            Entity entity4 = this.world.getEntityByID(packetIn.getData());

            if (entity4 != null)
            {
                ((AbstractArrowEntity)entity).setShooter(entity4);
            }
        }
        else if (entitytype == EntityType.SNOWBALL)
        {
            entity = new SnowballEntity(this.world, d0, d1, d2);
        }
        else if (entitytype == EntityType.LLAMA_SPIT)
        {
            entity = new LlamaSpitEntity(this.world, d0, d1, d2, packetIn.func_218693_g(), packetIn.func_218695_h(), packetIn.func_218692_i());
        }
        else if (entitytype == EntityType.ITEM_FRAME)
        {
            entity = new ItemFrameEntity(this.world, new BlockPos(d0, d1, d2), Direction.byIndex(packetIn.getData()));
        }
        else if (entitytype == EntityType.LEASH_KNOT)
        {
            entity = new LeashKnotEntity(this.world, new BlockPos(d0, d1, d2));
        }
        else if (entitytype == EntityType.ENDER_PEARL)
        {
            entity = new EnderPearlEntity(this.world, d0, d1, d2);
        }
        else if (entitytype == EntityType.EYE_OF_ENDER)
        {
            entity = new EyeOfEnderEntity(this.world, d0, d1, d2);
        }
        else if (entitytype == EntityType.FIREWORK_ROCKET)
        {
            entity = new FireworkRocketEntity(this.world, d0, d1, d2, ItemStack.EMPTY);
        }
        else if (entitytype == EntityType.FIREBALL)
        {
            entity = new FireballEntity(this.world, d0, d1, d2, packetIn.func_218693_g(), packetIn.func_218695_h(), packetIn.func_218692_i());
        }
        else if (entitytype == EntityType.DRAGON_FIREBALL)
        {
            entity = new DragonFireballEntity(this.world, d0, d1, d2, packetIn.func_218693_g(), packetIn.func_218695_h(), packetIn.func_218692_i());
        }
        else if (entitytype == EntityType.SMALL_FIREBALL)
        {
            entity = new SmallFireballEntity(this.world, d0, d1, d2, packetIn.func_218693_g(), packetIn.func_218695_h(), packetIn.func_218692_i());
        }
        else if (entitytype == EntityType.WITHER_SKULL)
        {
            entity = new WitherSkullEntity(this.world, d0, d1, d2, packetIn.func_218693_g(), packetIn.func_218695_h(), packetIn.func_218692_i());
        }
        else if (entitytype == EntityType.SHULKER_BULLET)
        {
            entity = new ShulkerBulletEntity(this.world, d0, d1, d2, packetIn.func_218693_g(), packetIn.func_218695_h(), packetIn.func_218692_i());
        }
        else if (entitytype == EntityType.EGG)
        {
            entity = new EggEntity(this.world, d0, d1, d2);
        }
        else if (entitytype == EntityType.EVOKER_FANGS)
        {
            entity = new EvokerFangsEntity(this.world, d0, d1, d2, 0.0F, 0, (LivingEntity)null);
        }
        else if (entitytype == EntityType.POTION)
        {
            entity = new PotionEntity(this.world, d0, d1, d2);
        }
        else if (entitytype == EntityType.EXPERIENCE_BOTTLE)
        {
            entity = new ExperienceBottleEntity(this.world, d0, d1, d2);
        }
        else if (entitytype == EntityType.BOAT)
        {
            entity = new BoatEntity(this.world, d0, d1, d2);
        }
        else if (entitytype == EntityType.TNT)
        {
            entity = new TNTEntity(this.world, d0, d1, d2, (LivingEntity)null);
        }
        else if (entitytype == EntityType.ARMOR_STAND)
        {
            entity = new ArmorStandEntity(this.world, d0, d1, d2);
        }
        else if (entitytype == EntityType.END_CRYSTAL)
        {
            entity = new EnderCrystalEntity(this.world, d0, d1, d2);
        }
        else if (entitytype == EntityType.ITEM)
        {
            entity = new ItemEntity(this.world, d0, d1, d2);
        }
        else if (entitytype == EntityType.FALLING_BLOCK)
        {
            entity = new FallingBlockEntity(this.world, d0, d1, d2, Block.getStateById(packetIn.getData()));
        }
        else if (entitytype == EntityType.AREA_EFFECT_CLOUD)
        {
            entity = new AreaEffectCloudEntity(this.world, d0, d1, d2);
        }
        else if (entitytype == EntityType.LIGHTNING_BOLT)
        {
            entity = new LightningBoltEntity(EntityType.LIGHTNING_BOLT, this.world);
        }
        else
        {
            entity = null;
        }

        if (entity != null)
        {
            int i = packetIn.getEntityID();
            entity.setPacketCoordinates(d0, d1, d2);
            entity.moveForced(d0, d1, d2);
            entity.rotationPitch = (float)(packetIn.getPitch() * 360) / 256.0F;
            entity.rotationYaw = (float)(packetIn.getYaw() * 360) / 256.0F;
            entity.setEntityId(i);
            entity.setUniqueId(packetIn.getUniqueId());
            this.world.addEntity(i, entity);

            if (entity instanceof AbstractMinecartEntity)
            {
                this.client.getSoundHandler().play(new MinecartTickableSound((AbstractMinecartEntity)entity));
            }
        }
    }

    /**
     * Spawns an experience orb and sets its value (amount of XP)
     */
    public void handleSpawnExperienceOrb(SSpawnExperienceOrbPacket packetIn)
    {
        PacketThreadUtil.checkThreadAndEnqueue(packetIn, this, this.client);
        double d0 = packetIn.getX();
        double d1 = packetIn.getY();
        double d2 = packetIn.getZ();
        Entity entity = new ExperienceOrbEntity(this.world, d0, d1, d2, packetIn.getXPValue());
        entity.setPacketCoordinates(d0, d1, d2);
        entity.rotationYaw = 0.0F;
        entity.rotationPitch = 0.0F;
        entity.setEntityId(packetIn.getEntityID());
        this.world.addEntity(packetIn.getEntityID(), entity);
    }

    /**
     * Handles the spawning of a painting object
     */
    public void handleSpawnPainting(SSpawnPaintingPacket packetIn)
    {
        PacketThreadUtil.checkThreadAndEnqueue(packetIn, this, this.client);
        PaintingEntity paintingentity = new PaintingEntity(this.world, packetIn.getPosition(), packetIn.getFacing(), packetIn.getType());
        paintingentity.setEntityId(packetIn.getEntityID());
        paintingentity.setUniqueId(packetIn.getUniqueId());
        this.world.addEntity(packetIn.getEntityID(), paintingentity);
    }

    /**
     * Sets the velocity of the specified entity to the specified value
     */
    public void handleEntityVelocity(SEntityVelocityPacket packetIn)
    {
        PacketThreadUtil.checkThreadAndEnqueue(packetIn, this, this.client);
        Entity entity = this.world.getEntityByID(packetIn.getEntityID());

        if (entity != null)
        {
            entity.setVelocity((double)packetIn.getMotionX() / 8000.0D, (double)packetIn.getMotionY() / 8000.0D, (double)packetIn.getMotionZ() / 8000.0D);
        }
    }

    /**
     * Invoked when the server registers new proximate objects in your watchlist or when objects in your watchlist have
     * changed -> Registers any changes locally
     */
    public void handleEntityMetadata(SEntityMetadataPacket packetIn)
    {
        PacketThreadUtil.checkThreadAndEnqueue(packetIn, this, this.client);
        Entity entity = this.world.getEntityByID(packetIn.getEntityId());

        if (entity != null && packetIn.getDataManagerEntries() != null)
        {
            entity.getDataManager().setEntryValues(packetIn.getDataManagerEntries());
        }
    }

    /**
     * Handles the creation of a nearby player entity, sets the position and held item
     */
    public void handleSpawnPlayer(SSpawnPlayerPacket packetIn)
    {
        PacketThreadUtil.checkThreadAndEnqueue(packetIn, this, this.client);
        double d0 = packetIn.getX();
        double d1 = packetIn.getY();
        double d2 = packetIn.getZ();
        float f = (float)(packetIn.getYaw() * 360) / 256.0F;
        float f1 = (float)(packetIn.getPitch() * 360) / 256.0F;
        int i = packetIn.getEntityID();
        RemoteClientPlayerEntity remoteclientplayerentity = new RemoteClientPlayerEntity(this.client.world, this.getPlayerInfo(packetIn.getUniqueId()).getGameProfile());
        remoteclientplayerentity.setEntityId(i);
        remoteclientplayerentity.forceSetPosition(d0, d1, d2);
        remoteclientplayerentity.setPacketCoordinates(d0, d1, d2);
        remoteclientplayerentity.setPositionAndRotation(d0, d1, d2, f, f1);
        this.world.addPlayer(i, remoteclientplayerentity);
    }

    /**
     * Updates an entity's position and rotation as specified by the packet
     */
    public void handleEntityTeleport(SEntityTeleportPacket packetIn)
    {
        PacketThreadUtil.checkThreadAndEnqueue(packetIn, this, this.client);
        Entity entity = this.world.getEntityByID(packetIn.getEntityId());

        if (entity != null)
        {
            double d0 = packetIn.getX();
            double d1 = packetIn.getY();
            double d2 = packetIn.getZ();
            entity.setPacketCoordinates(d0, d1, d2);

            if (!entity.canPassengerSteer())
            {
                float f = (float)(packetIn.getYaw() * 360) / 256.0F;
                float f1 = (float)(packetIn.getPitch() * 360) / 256.0F;
                entity.setPositionAndRotationDirect(d0, d1, d2, f, f1, 3, true);
                entity.setOnGround(packetIn.isOnGround());
            }
        }
    }

    /**
     * Updates which hotbar slot of the player is currently selected
     */
    public void handleHeldItemChange(SHeldItemChangePacket packetIn)
    {
        PacketThreadUtil.checkThreadAndEnqueue(packetIn, this, this.client);

        if (PlayerInventory.isHotbar(packetIn.getHeldItemHotbarIndex()))
        {
            this.client.player.inventory.currentItem = packetIn.getHeldItemHotbarIndex();
        }
    }

    /**
     * Updates the specified entity's position by the specified relative moment and absolute rotation. Note that
     * subclassing of the packet allows for the specification of a subset of this data (e.g. only rel. position, abs.
     * rotation or both).
     */
    public void handleEntityMovement(SEntityPacket packetIn)
    {
        PacketThreadUtil.checkThreadAndEnqueue(packetIn, this, this.client);
        Entity entity = packetIn.getEntity(this.world);

        if (entity != null)
        {
            if (!entity.canPassengerSteer())
            {
                if (packetIn.func_229745_h_())
                {
                    Vector3d vector3d = packetIn.func_244300_a(entity.func_242274_V());
                    entity.func_242277_a(vector3d);
                    float f = packetIn.isRotating() ? (float)(packetIn.getYaw() * 360) / 256.0F : entity.rotationYaw;
                    float f1 = packetIn.isRotating() ? (float)(packetIn.getPitch() * 360) / 256.0F : entity.rotationPitch;
                    entity.setPositionAndRotationDirect(vector3d.getX(), vector3d.getY(), vector3d.getZ(), f, f1, 3, false);
                }
                else if (packetIn.isRotating())
                {
                    float f2 = (float)(packetIn.getYaw() * 360) / 256.0F;
                    float f3 = (float)(packetIn.getPitch() * 360) / 256.0F;
                    entity.setPositionAndRotationDirect(entity.getPosX(), entity.getPosY(), entity.getPosZ(), f2, f3, 3, false);
                }

                entity.setOnGround(packetIn.getOnGround());
            }
        }
    }

    /**
     * Updates the direction in which the specified entity is looking, normally this head rotation is independent of the
     * rotation of the entity itself
     */
    public void handleEntityHeadLook(SEntityHeadLookPacket packetIn)
    {
        PacketThreadUtil.checkThreadAndEnqueue(packetIn, this, this.client);
        Entity entity = packetIn.getEntity(this.world);

        if (entity != null)
        {
            float f = (float)(packetIn.getYaw() * 360) / 256.0F;
            entity.setHeadRotation(f, 3);
        }
    }

    /**
     * Locally eliminates the entities. Invoked by the server when the items are in fact destroyed, or the player is no
     * longer registered as required to monitor them. The latter  happens when distance between the player and item
     * increases beyond a certain treshold (typically the viewing distance)
     */
    public void handleDestroyEntities(SDestroyEntitiesPacket packetIn)
    {
        PacketThreadUtil.checkThreadAndEnqueue(packetIn, this, this.client);

        for (int i = 0; i < packetIn.getEntityIDs().length; ++i)
        {
            int j = packetIn.getEntityIDs()[i];
            this.world.removeEntityFromWorld(j);
        }
    }

    public void handlePlayerPosLook(SPlayerPositionLookPacket packetIn)
    {
        PacketThreadUtil.checkThreadAndEnqueue(packetIn, this, this.client);
        PlayerEntity playerentity = this.client.player;
        Vector3d vector3d = playerentity.getMotion();
        boolean flag = packetIn.getFlags().contains(SPlayerPositionLookPacket.Flags.X);
        boolean flag1 = packetIn.getFlags().contains(SPlayerPositionLookPacket.Flags.Y);
        boolean flag2 = packetIn.getFlags().contains(SPlayerPositionLookPacket.Flags.Z);
        double d0;
        double d1;

        if (flag)
        {
            d0 = vector3d.getX();
            d1 = playerentity.getPosX() + packetIn.getX();
            playerentity.lastTickPosX += packetIn.getX();
        }
        else
        {
            d0 = 0.0D;
            d1 = packetIn.getX();
            playerentity.lastTickPosX = d1;
        }

        double d2;
        double d3;

        if (flag1)
        {
            d2 = vector3d.getY();
            d3 = playerentity.getPosY() + packetIn.getY();
            playerentity.lastTickPosY += packetIn.getY();
        }
        else
        {
            d2 = 0.0D;
            d3 = packetIn.getY();
            playerentity.lastTickPosY = d3;
        }

        double d4;
        double d5;

        if (flag2)
        {
            d4 = vector3d.getZ();
            d5 = playerentity.getPosZ() + packetIn.getZ();
            playerentity.lastTickPosZ += packetIn.getZ();
        }
        else
        {
            d4 = 0.0D;
            d5 = packetIn.getZ();
            playerentity.lastTickPosZ = d5;
        }

        if (playerentity.ticksExisted > 0 && playerentity.getRidingEntity() != null)
        {
            playerentity.dismount();
        }

        playerentity.setRawPosition(d1, d3, d5);
        playerentity.prevPosX = d1;
        playerentity.prevPosY = d3;
        playerentity.prevPosZ = d5;
        playerentity.setMotion(d0, d2, d4);
        float f = packetIn.getYaw();
        float f1 = packetIn.getPitch();

        if (packetIn.getFlags().contains(SPlayerPositionLookPacket.Flags.X_ROT))
        {
            f1 += playerentity.rotationPitch;
        }

        if (packetIn.getFlags().contains(SPlayerPositionLookPacket.Flags.Y_ROT))
        {
            f += playerentity.rotationYaw;
        }

        playerentity.setPositionAndRotation(d1, d3, d5, f, f1);
        this.netManager.sendPacket(new CConfirmTeleportPacket(packetIn.getTeleportId()));
        this.netManager.sendPacket(new CPlayerPacket.PositionRotationPacket(playerentity.getPosX(), playerentity.getPosY(), playerentity.getPosZ(), playerentity.rotationYaw, playerentity.rotationPitch, false));

        if (!this.doneLoadingTerrain)
        {
            this.doneLoadingTerrain = true;
            this.client.displayGuiScreen((Screen)null);
        }
    }

    /**
     * Received from the servers PlayerManager if between 1 and 64 blocks in a chunk are changed. If only one block
     * requires an update, the server sends S23PacketBlockChange and if 64 or more blocks are changed, the server sends
     * S21PacketChunkData
     */
    public void handleMultiBlockChange(SMultiBlockChangePacket packetIn)
    {
        PacketThreadUtil.checkThreadAndEnqueue(packetIn, this, this.client);
        int i = 19 | (packetIn.func_244311_b() ? 128 : 0);
        packetIn.func_244310_a((p_243492_2_, p_243492_3_) ->
        {
            this.world.setBlockState(p_243492_2_, p_243492_3_, i);
        });
    }

    /**
     * Updates the specified chunk with the supplied data, marks it for re-rendering and lighting recalculation
     */
    public void handleChunkData(SChunkDataPacket packetIn)
    {
        PacketThreadUtil.checkThreadAndEnqueue(packetIn, this, this.client);
        int i = packetIn.getChunkX();
        int j = packetIn.getChunkZ();
        BiomeContainer biomecontainer = packetIn.func_244296_i() == null ? null : new BiomeContainer(this.field_239163_t_.getRegistry(Registry.BIOME_KEY), packetIn.func_244296_i());
        Chunk chunk = this.world.getChunkProvider().loadChunk(i, j, biomecontainer, packetIn.getReadBuffer(), packetIn.getHeightmapTags(), packetIn.getAvailableSections(), packetIn.isFullChunk());

        if (chunk != null && packetIn.isFullChunk())
        {
            this.world.addEntitiesToChunk(chunk);
        }

        for (int k = 0; k < 16; ++k)
        {
            this.world.markSurroundingsForRerender(i, k, j);
        }

        for (CompoundNBT compoundnbt : packetIn.getTileEntityTags())
        {
            BlockPos blockpos = new BlockPos(compoundnbt.getInt("x"), compoundnbt.getInt("y"), compoundnbt.getInt("z"));
            TileEntity tileentity = this.world.getTileEntity(blockpos);

            if (tileentity != null)
            {
                tileentity.read(this.world.getBlockState(blockpos), compoundnbt);
            }
        }
    }

    public void processChunkUnload(SUnloadChunkPacket packetIn)
    {
        PacketThreadUtil.checkThreadAndEnqueue(packetIn, this, this.client);
        int i = packetIn.getX();
        int j = packetIn.getZ();
        ClientChunkProvider clientchunkprovider = this.world.getChunkProvider();
        clientchunkprovider.unloadChunk(i, j);
        WorldLightManager worldlightmanager = clientchunkprovider.getLightManager();

        for (int k = 0; k < 16; ++k)
        {
            this.world.markSurroundingsForRerender(i, k, j);
            worldlightmanager.updateSectionStatus(SectionPos.of(i, k, j), true);
        }

        worldlightmanager.enableLightSources(new ChunkPos(i, j), false);
    }

    /**
     * Updates the block and metadata and generates a blockupdate (and notify the clients)
     */
    public void handleBlockChange(SChangeBlockPacket packetIn)
    {
        PacketThreadUtil.checkThreadAndEnqueue(packetIn, this, this.client);
        this.world.invalidateRegionAndSetBlock(packetIn.getPos(), packetIn.getState());
    }

    /**
     * Closes the network channel
     */
    public void handleDisconnect(SDisconnectPacket packetIn)
    {
        this.netManager.closeChannel(packetIn.getReason());
    }

    /**
     * Invoked when disconnecting, the parameter is a ChatComponent describing the reason for termination
     */
    public void onDisconnect(ITextComponent reason)
    {
        this.client.unloadWorld();

        if (this.guiScreenServer != null)
        {
            if (this.guiScreenServer instanceof RealmsScreen)
            {
                this.client.displayGuiScreen(new DisconnectedRealmsScreen(this.guiScreenServer, field_243491_b, reason));
            }
            else
            {
                this.client.displayGuiScreen(new DisconnectedScreen(this.guiScreenServer, field_243491_b, reason));
                if (Client.getInstance().moduleManager.getModuleByClass(AutoReconnect.class).isEnabled()) {
                    ServerData serverData = ((AutoReconnect)(Client.getInstance().moduleManager.getModuleByClass(AutoReconnect.class))).serverData;
                    if (serverData!= null) Minecraft.getInstance().displayGuiScreen(new ConnectingScreen(Minecraft.getInstance().currentScreen, Minecraft.getInstance(), serverData));
                    MinecraftUtil.addChatMessage("AutoReconnect - reconnected you after you were: " + reason.getString());
<<<<<<< HEAD
                    if(Client.getInstance().moduleManager.getModuleByClass(AutoReconnect.class).getBooleanValueFromSettingName("One time")) {
                        MinecraftUtil.addChatMessage("AutoReconnect - disabled module after reconnecting");
                        Client.getInstance().moduleManager.getModuleByClass(AutoReconnect.class).setEnabled(false);
                    }
=======
>>>>>>> 5561cb7a
                }
            }
        }
        else
        {
            this.client.displayGuiScreen(new DisconnectedScreen(new MultiplayerScreen(new MainMenuHolder()), field_243491_b, reason));
            if (Client.getInstance().moduleManager.getModuleByClass(AutoReconnect.class).isEnabled()) {
                ServerData serverData = ((AutoReconnect)(Client.getInstance().moduleManager.getModuleByClass(AutoReconnect.class))).serverData;
                if (serverData!= null) Minecraft.getInstance().displayGuiScreen(new ConnectingScreen(Minecraft.getInstance().currentScreen, Minecraft.getInstance(), serverData));
                MinecraftUtil.addChatMessage("AutoReconnect - reconnected you after you were: " + reason.getString());
<<<<<<< HEAD
                if(Client.getInstance().moduleManager.getModuleByClass(AutoReconnect.class).getBooleanValueFromSettingName("One time")) {
                    MinecraftUtil.addChatMessage("AutoReconnect - disabled module after reconnecting");
                    Client.getInstance().moduleManager.getModuleByClass(AutoReconnect.class).setEnabled(false);
                }
=======
>>>>>>> 5561cb7a
            }
        }
    }

    public void sendPacket(IPacket<?> packetIn)
    {
        this.netManager.sendPacket(packetIn);
    }

    public void handleCollectItem(SCollectItemPacket packetIn)
    {
        PacketThreadUtil.checkThreadAndEnqueue(packetIn, this, this.client);
        Entity entity = this.world.getEntityByID(packetIn.getCollectedItemEntityID());
        LivingEntity livingentity = (LivingEntity)this.world.getEntityByID(packetIn.getEntityID());

        if (livingentity == null)
        {
            livingentity = this.client.player;
        }

        if (entity != null)
        {
            if (entity instanceof ExperienceOrbEntity)
            {
                this.world.playSound(entity.getPosX(), entity.getPosY(), entity.getPosZ(), SoundEvents.ENTITY_EXPERIENCE_ORB_PICKUP, SoundCategory.PLAYERS, 0.1F, (this.avRandomizer.nextFloat() - this.avRandomizer.nextFloat()) * 0.35F + 0.9F, false);
            }
            else
            {
                this.world.playSound(entity.getPosX(), entity.getPosY(), entity.getPosZ(), SoundEvents.ENTITY_ITEM_PICKUP, SoundCategory.PLAYERS, 0.2F, (this.avRandomizer.nextFloat() - this.avRandomizer.nextFloat()) * 1.4F + 2.0F, false);
            }

            this.client.particles.addEffect(new ItemPickupParticle(this.client.getRenderManager(), this.client.getRenderTypeBuffers(), this.world, entity, livingentity));

            if (entity instanceof ItemEntity)
            {
                ItemEntity itementity = (ItemEntity)entity;
                ItemStack itemstack = itementity.getItem();
                itemstack.shrink(packetIn.getAmount());

                if (itemstack.isEmpty())
                {
                    this.world.removeEntityFromWorld(packetIn.getCollectedItemEntityID());
                }
            }
            else
            {
                this.world.removeEntityFromWorld(packetIn.getCollectedItemEntityID());
            }
        }
    }

    /**
     * Prints a chatmessage in the chat GUI
     */
    public void handleChat(SChatPacket packetIn)
    {
        PacketThreadUtil.checkThreadAndEnqueue(packetIn, this, this.client);
        this.client.ingameGUI.func_238450_a_(packetIn.getType(), packetIn.getChatComponent(), packetIn.func_240810_e_());
    }

    /**
     * Renders a specified animation: Waking up a player, a living entity swinging its currently held item, being hurt
     * or receiving a critical hit by normal or magical means
     */
    public void handleAnimation(SAnimateHandPacket packetIn)
    {
        PacketThreadUtil.checkThreadAndEnqueue(packetIn, this, this.client);
        Entity entity = this.world.getEntityByID(packetIn.getEntityID());

        if (entity != null)
        {
            if (packetIn.getAnimationType() == 0)
            {
                LivingEntity livingentity = (LivingEntity)entity;
                livingentity.swingArm(Hand.MAIN_HAND);
            }
            else if (packetIn.getAnimationType() == 3)
            {
                LivingEntity livingentity1 = (LivingEntity)entity;
                livingentity1.swingArm(Hand.OFF_HAND);
            }
            else if (packetIn.getAnimationType() == 1)
            {
                entity.performHurtAnimation();
            }
            else if (packetIn.getAnimationType() == 2)
            {
                PlayerEntity playerentity = (PlayerEntity)entity;
                playerentity.stopSleepInBed(false, false);
            }
            else if (packetIn.getAnimationType() == 4)
            {
                this.client.particles.addParticleEmitter(entity, ParticleTypes.CRIT);
            }
            else if (packetIn.getAnimationType() == 5)
            {
                this.client.particles.addParticleEmitter(entity, ParticleTypes.ENCHANTED_HIT);
            }
        }
    }

    /**
     * Spawns the mob entity at the specified location, with the specified rotation, momentum and type. Updates the
     * entities Datawatchers with the entity metadata specified in the packet
     */
    public void handleSpawnMob(SSpawnMobPacket packetIn)
    {
        PacketThreadUtil.checkThreadAndEnqueue(packetIn, this, this.client);
        double d0 = packetIn.getX();
        double d1 = packetIn.getY();
        double d2 = packetIn.getZ();
        float f = (float)(packetIn.getYaw() * 360) / 256.0F;
        float f1 = (float)(packetIn.getPitch() * 360) / 256.0F;
        LivingEntity livingentity = (LivingEntity)EntityType.create(packetIn.getEntityType(), this.client.world);

        if (livingentity != null)
        {
            livingentity.setPacketCoordinates(d0, d1, d2);
            livingentity.renderYawOffset = (float)(packetIn.getHeadPitch() * 360) / 256.0F;
            livingentity.rotationYawHead = (float)(packetIn.getHeadPitch() * 360) / 256.0F;

            if (livingentity instanceof EnderDragonEntity)
            {
                EnderDragonPartEntity[] aenderdragonpartentity = ((EnderDragonEntity)livingentity).getDragonParts();

                for (int i = 0; i < aenderdragonpartentity.length; ++i)
                {
                    aenderdragonpartentity[i].setEntityId(i + packetIn.getEntityID());
                }
            }

            livingentity.setEntityId(packetIn.getEntityID());
            livingentity.setUniqueId(packetIn.getUniqueId());
            livingentity.setPositionAndRotation(d0, d1, d2, f, f1);
            livingentity.setMotion((double)((float)packetIn.getVelocityX() / 8000.0F), (double)((float)packetIn.getVelocityY() / 8000.0F), (double)((float)packetIn.getVelocityZ() / 8000.0F));
            this.world.addEntity(packetIn.getEntityID(), livingentity);

            if (livingentity instanceof BeeEntity)
            {
                boolean flag = ((BeeEntity)livingentity).func_233678_J__();
                BeeSound beesound;

                if (flag)
                {
                    beesound = new BeeAngrySound((BeeEntity)livingentity);
                }
                else
                {
                    beesound = new BeeFlightSound((BeeEntity)livingentity);
                }

                this.client.getSoundHandler().playOnNextTick(beesound);
            }
        }
        else
        {
            LOGGER.warn("Skipping Entity with id {}", (int)packetIn.getEntityType());
        }
    }

    public void handleTimeUpdate(SUpdateTimePacket packetIn)
    {
        PacketThreadUtil.checkThreadAndEnqueue(packetIn, this, this.client);
        this.client.world.func_239134_a_(packetIn.getTotalWorldTime());
        this.client.world.setDayTime(packetIn.getWorldTime());
    }

    public void func_230488_a_(SWorldSpawnChangedPacket p_230488_1_)
    {
        PacketThreadUtil.checkThreadAndEnqueue(p_230488_1_, this, this.client);
        this.client.world.func_239136_a_(p_230488_1_.func_240832_b_(), p_230488_1_.func_244313_c());
    }

    public void handleSetPassengers(SSetPassengersPacket packetIn)
    {
        PacketThreadUtil.checkThreadAndEnqueue(packetIn, this, this.client);
        Entity entity = this.world.getEntityByID(packetIn.getEntityId());

        if (entity == null)
        {
            LOGGER.warn("Received passengers for unknown entity");
        }
        else
        {
            boolean flag = entity.isRidingOrBeingRiddenBy(this.client.player);
            entity.removePassengers();

            for (int i : packetIn.getPassengerIds())
            {
                Entity entity1 = this.world.getEntityByID(i);

                if (entity1 != null)
                {
                    entity1.startRiding(entity, true);

                    if (entity1 == this.client.player && !flag)
                    {
                        this.client.ingameGUI.setOverlayMessage(new TranslationTextComponent("mount.onboard", this.client.gameSettings.keyBindSneak.func_238171_j_()), false);
                    }
                }
            }
        }
    }

    public void handleEntityAttach(SMountEntityPacket packetIn)
    {
        PacketThreadUtil.checkThreadAndEnqueue(packetIn, this, this.client);
        Entity entity = this.world.getEntityByID(packetIn.getEntityId());

        if (entity instanceof MobEntity)
        {
            ((MobEntity)entity).setVehicleEntityId(packetIn.getVehicleEntityId());
        }
    }

    private static ItemStack getTotemItem(PlayerEntity player)
    {
        for (Hand hand : Hand.values())
        {
            ItemStack itemstack = player.getHeldItem(hand);

            if (itemstack.getItem() == Items.TOTEM_OF_UNDYING)
            {
                return itemstack;
            }
        }

        return new ItemStack(Items.TOTEM_OF_UNDYING);
    }

    /**
     * Invokes the entities' handleUpdateHealth method which is implemented in LivingBase (hurt/death),
     * MinecartMobSpawner (spawn delay), FireworkRocket & MinecartTNT (explosion), IronGolem (throwing,...), Witch
     * (spawn particles), Zombie (villager transformation), Animal (breeding mode particles), Horse (breeding/smoke
     * particles), Sheep (...), Tameable (...), Villager (particles for breeding mode, angry and happy), Wolf (...)
     */
    public void handleEntityStatus(SEntityStatusPacket packetIn)
    {
        PacketThreadUtil.checkThreadAndEnqueue(packetIn, this, this.client);
        Entity entity = packetIn.getEntity(this.world);

        if (entity != null)
        {
            if (packetIn.getOpCode() == 21)
            {
                this.client.getSoundHandler().play(new GuardianSound((GuardianEntity)entity));
            }
            else if (packetIn.getOpCode() == 35)
            {
                int i = 40;
                this.client.particles.emitParticleAtEntity(entity, ParticleTypes.TOTEM_OF_UNDYING, 30);
                this.world.playSound(entity.getPosX(), entity.getPosY(), entity.getPosZ(), SoundEvents.ITEM_TOTEM_USE, entity.getSoundCategory(), 1.0F, 1.0F, false);

                if (entity == this.client.player)
                {
                    this.client.gameRenderer.displayItemActivation(getTotemItem(this.client.player));
                }
            }
            else
            {
                entity.handleStatusUpdate(packetIn.getOpCode());
            }
        }
    }

    public void handleUpdateHealth(SUpdateHealthPacket packetIn)
    {
        PacketThreadUtil.checkThreadAndEnqueue(packetIn, this, this.client);
        this.client.player.setPlayerSPHealth(packetIn.getHealth());
        this.client.player.getFoodStats().setFoodLevel(packetIn.getFoodLevel());
        this.client.player.getFoodStats().setFoodSaturationLevel(packetIn.getSaturationLevel());
    }

    public void handleSetExperience(SSetExperiencePacket packetIn)
    {
        PacketThreadUtil.checkThreadAndEnqueue(packetIn, this, this.client);
        this.client.player.setXPStats(packetIn.getExperienceBar(), packetIn.getTotalExperience(), packetIn.getLevel());
    }

    public void handleRespawn(SRespawnPacket packetIn)
    {
        PacketThreadUtil.checkThreadAndEnqueue(packetIn, this, this.client);
        RegistryKey<World> registrykey = packetIn.func_240827_c_();
        DimensionType dimensiontype = packetIn.func_244303_b();
        ClientPlayerEntity clientplayerentity = this.client.player;
        int i = clientplayerentity.getEntityId();
        this.doneLoadingTerrain = false;

        if (registrykey != clientplayerentity.world.getDimensionKey())
        {
            Scoreboard scoreboard = this.world.getScoreboard();
            boolean flag = packetIn.func_240828_f_();
            boolean flag1 = packetIn.func_240829_g_();
            ClientWorld.ClientWorldInfo clientworld$clientworldinfo = new ClientWorld.ClientWorldInfo(this.field_239161_g_.getDifficulty(), this.field_239161_g_.isHardcore(), flag1);
            this.field_239161_g_ = clientworld$clientworldinfo;
            this.world = new ClientWorld(this, clientworld$clientworldinfo, registrykey, dimensiontype, this.viewDistance, this.client::getProfiler, this.client.worldRenderer, flag, packetIn.getHashedSeed());
            this.world.setScoreboard(scoreboard);
            this.client.loadWorld(this.world);
            this.client.displayGuiScreen(new DownloadTerrainScreen());
        }

        this.world.removeAllEntities();
        String s = clientplayerentity.getServerBrand();
        this.client.renderViewEntity = null;
        ClientPlayerEntity clientplayerentity1 = this.client.playerController.func_239167_a_(this.world, clientplayerentity.getStats(), clientplayerentity.getRecipeBook(), clientplayerentity.isSneaking(), clientplayerentity.isSprinting());
        clientplayerentity1.setEntityId(i);
        this.client.player = clientplayerentity1;

        if (registrykey != clientplayerentity.world.getDimensionKey())
        {
            this.client.getMusicTicker().stop();
        }

        this.client.renderViewEntity = clientplayerentity1;
        clientplayerentity1.getDataManager().setEntryValues(clientplayerentity.getDataManager().getAll());

        if (packetIn.func_240830_h_())
        {
            clientplayerentity1.getAttributeManager().refreshOnRespawn(clientplayerentity.getAttributeManager());
        }

        clientplayerentity1.preparePlayerToSpawn();
        clientplayerentity1.setServerBrand(s);
        this.world.addPlayer(i, clientplayerentity1);
        clientplayerentity1.rotationYaw = -180.0F;
        clientplayerentity1.movementInput = new MovementInputFromOptions(this.client.gameSettings);
        this.client.playerController.setPlayerCapabilities(clientplayerentity1);
        clientplayerentity1.setReducedDebug(clientplayerentity.hasReducedDebug());
        clientplayerentity1.setShowDeathScreen(clientplayerentity.isShowDeathScreen());

        if (this.client.currentScreen instanceof DeathScreen)
        {
            this.client.displayGuiScreen((Screen)null);
        }

        this.client.playerController.setGameType(packetIn.getGameType());
        this.client.playerController.func_241675_a_(packetIn.func_241788_f_());
    }

    /**
     * Initiates a new explosion (sound, particles, drop spawn) for the affected blocks indicated by the packet.
     */
    public void handleExplosion(SExplosionPacket packetIn)
    {
        PacketThreadUtil.checkThreadAndEnqueue(packetIn, this, this.client);
        Explosion explosion = new Explosion(this.client.world, (Entity)null, packetIn.getX(), packetIn.getY(), packetIn.getZ(), packetIn.getStrength(), packetIn.getAffectedBlockPositions());
        explosion.doExplosionB(true);
        this.client.player.setMotion(this.client.player.getMotion().add((double)packetIn.getMotionX(), (double)packetIn.getMotionY(), (double)packetIn.getMotionZ()));
    }

    public void handleOpenHorseWindow(SOpenHorseWindowPacket packetIn)
    {
        PacketThreadUtil.checkThreadAndEnqueue(packetIn, this, this.client);
        Entity entity = this.world.getEntityByID(packetIn.func_218703_d());

        if (entity instanceof AbstractHorseEntity)
        {
            ClientPlayerEntity clientplayerentity = this.client.player;
            AbstractHorseEntity abstracthorseentity = (AbstractHorseEntity)entity;
            Inventory inventory = new Inventory(packetIn.func_218702_c());
            HorseInventoryContainer horseinventorycontainer = new HorseInventoryContainer(packetIn.func_218704_b(), clientplayerentity.inventory, inventory, abstracthorseentity);
            clientplayerentity.openContainer = horseinventorycontainer;
            this.client.displayGuiScreen(new HorseInventoryScreen(horseinventorycontainer, clientplayerentity.inventory, abstracthorseentity));
        }
    }

    public void handleOpenWindowPacket(SOpenWindowPacket packetIn)
    {
        PacketThreadUtil.checkThreadAndEnqueue(packetIn, this, this.client);
        ScreenManager.openScreen(packetIn.getContainerType(), this.client, packetIn.getWindowId(), packetIn.getTitle());
    }

    /**
     * Handles pickin up an ItemStack or dropping one in your inventory or an open (non-creative) container
     */
    public void handleSetSlot(SSetSlotPacket packetIn)
    {
        PacketThreadUtil.checkThreadAndEnqueue(packetIn, this, this.client);
        PlayerEntity playerentity = this.client.player;
        ItemStack itemstack = packetIn.getStack();
        int i = packetIn.getSlot();
        this.client.getTutorial().handleSetSlot(itemstack);

        if (packetIn.getWindowId() == -1)
        {
            if (!(this.client.currentScreen instanceof CreativeScreen))
            {
                playerentity.inventory.setItemStack(itemstack);
            }
        }
        else if (packetIn.getWindowId() == -2)
        {
            playerentity.inventory.setInventorySlotContents(i, itemstack);
        }
        else
        {
            boolean flag = false;

            if (this.client.currentScreen instanceof CreativeScreen)
            {
                CreativeScreen creativescreen = (CreativeScreen)this.client.currentScreen;
                flag = creativescreen.getSelectedTabIndex() != ItemGroup.INVENTORY.getIndex();
            }

            if (packetIn.getWindowId() == 0 && packetIn.getSlot() >= 36 && i < 45)
            {
                if (!itemstack.isEmpty())
                {
                    ItemStack itemstack1 = playerentity.container.getSlot(i).getStack();

                    if (itemstack1.isEmpty() || itemstack1.getCount() < itemstack.getCount())
                    {
                        itemstack.setAnimationsToGo(5);
                    }
                }

                playerentity.container.putStackInSlot(i, itemstack);
            }
            else if (packetIn.getWindowId() == playerentity.openContainer.windowId && (packetIn.getWindowId() != 0 || !flag))
            {
                playerentity.openContainer.putStackInSlot(i, itemstack);
            }
        }
    }

    /**
     * Verifies that the server and client are synchronized with respect to the inventory/container opened by the player
     * and confirms if it is the case.
     */
    public void handleConfirmTransaction(SConfirmTransactionPacket packetIn)
    {
        PacketThreadUtil.checkThreadAndEnqueue(packetIn, this, this.client);
        if (ViaLoadingBase.getInstance().getTargetVersion().newerThanOrEqualTo(ProtocolVersion.v1_17)) {
            this.sendPacket(new CConfirmTransactionPacket(packetIn.getWindowId(), (short) 0, false));



            return;
        }
        Container container = null;
        PlayerEntity playerentity = this.client.player;

        if (packetIn.getWindowId() == 0)
        {
            container = playerentity.container;
        }
        else if (packetIn.getWindowId() == playerentity.openContainer.windowId)
        {
            container = playerentity.openContainer;
        }

        if (container != null && !packetIn.wasAccepted())
        {
            this.sendPacket(new CConfirmTransactionPacket(packetIn.getWindowId(), packetIn.getActionNumber(), true));
        }
    }

    /**
     * Handles the placement of a specified ItemStack in a specified container/inventory slot
     */
    public void handleWindowItems(SWindowItemsPacket packetIn)
    {
        PacketThreadUtil.checkThreadAndEnqueue(packetIn, this, this.client);
        PlayerEntity playerentity = this.client.player;

        if (packetIn.getWindowId() == 0)
        {
            playerentity.container.setAll(packetIn.getItemStacks());
        }
        else if (packetIn.getWindowId() == playerentity.openContainer.windowId)
        {
            playerentity.openContainer.setAll(packetIn.getItemStacks());
        }
    }

    /**
     * Creates a sign in the specified location if it didn't exist and opens the GUI to edit its text
     */
    public void handleSignEditorOpen(SOpenSignMenuPacket packetIn)
    {
        PacketThreadUtil.checkThreadAndEnqueue(packetIn, this, this.client);
        TileEntity tileentity = this.world.getTileEntity(packetIn.getSignPosition());

        if (!(tileentity instanceof SignTileEntity))
        {
            tileentity = new SignTileEntity();
            tileentity.setWorldAndPos(this.world, packetIn.getSignPosition());
        }

        this.client.player.openSignEditor((SignTileEntity)tileentity);
    }

    /**
     * Updates the NBTTagCompound metadata of instances of the following entitytypes: Mob spawners, command blocks,
     * beacons, skulls, flowerpot
     */
    public void handleUpdateTileEntity(SUpdateTileEntityPacket packetIn)
    {
        PacketThreadUtil.checkThreadAndEnqueue(packetIn, this, this.client);
        BlockPos blockpos = packetIn.getPos();
        TileEntity tileentity = this.client.world.getTileEntity(blockpos);
        int i = packetIn.getTileEntityType();
        boolean flag = i == 2 && tileentity instanceof CommandBlockTileEntity;

        if (i == 1 && tileentity instanceof MobSpawnerTileEntity || flag || i == 3 && tileentity instanceof BeaconTileEntity || i == 4 && tileentity instanceof SkullTileEntity || i == 6 && tileentity instanceof BannerTileEntity || i == 7 && tileentity instanceof StructureBlockTileEntity || i == 8 && tileentity instanceof EndGatewayTileEntity || i == 9 && tileentity instanceof SignTileEntity || i == 11 && tileentity instanceof BedTileEntity || i == 5 && tileentity instanceof ConduitTileEntity || i == 12 && tileentity instanceof JigsawTileEntity || i == 13 && tileentity instanceof CampfireTileEntity || i == 14 && tileentity instanceof BeehiveTileEntity)
        {
            tileentity.read(this.client.world.getBlockState(blockpos), packetIn.getNbtCompound());
        }

        if (flag && this.client.currentScreen instanceof CommandBlockScreen)
        {
            ((CommandBlockScreen)this.client.currentScreen).updateGui();
        }
    }

    /**
     * Sets the progressbar of the opened window to the specified value
     */
    public void handleWindowProperty(SWindowPropertyPacket packetIn)
    {
        PacketThreadUtil.checkThreadAndEnqueue(packetIn, this, this.client);
        PlayerEntity playerentity = this.client.player;

        if (playerentity.openContainer != null && playerentity.openContainer.windowId == packetIn.getWindowId())
        {
            playerentity.openContainer.updateProgressBar(packetIn.getProperty(), packetIn.getValue());
        }
    }

    public void handleEntityEquipment(SEntityEquipmentPacket packetIn)
    {
        PacketThreadUtil.checkThreadAndEnqueue(packetIn, this, this.client);
        Entity entity = this.world.getEntityByID(packetIn.getEntityID());

        if (entity != null)
        {
            packetIn.func_241790_c_().forEach((p_241664_1_) ->
            {
                entity.setItemStackToSlot(p_241664_1_.getFirst(), p_241664_1_.getSecond());
            });
        }
    }

    /**
     * Resets the ItemStack held in hand and closes the window that is opened
     */
    public void handleCloseWindow(SCloseWindowPacket packetIn)
    {
        PacketThreadUtil.checkThreadAndEnqueue(packetIn, this, this.client);
        this.client.player.closeScreenAndDropStack();
    }

    /**
     * Triggers Block.onBlockEventReceived, which is implemented in BlockPistonBase for extension/retraction, BlockNote
     * for setting the instrument (including audiovisual feedback) and in BlockContainer to set the number of players
     * accessing a (Ender)Chest
     */
    public void handleBlockAction(SBlockActionPacket packetIn)
    {
        PacketThreadUtil.checkThreadAndEnqueue(packetIn, this, this.client);
        this.client.world.addBlockEvent(packetIn.getBlockPosition(), packetIn.getBlockType(), packetIn.getData1(), packetIn.getData2());
    }

    /**
     * Updates all registered IWorldAccess instances with destroyBlockInWorldPartially
     */
    public void handleBlockBreakAnim(SAnimateBlockBreakPacket packetIn)
    {
        PacketThreadUtil.checkThreadAndEnqueue(packetIn, this, this.client);
        this.client.world.sendBlockBreakProgress(packetIn.getBreakerId(), packetIn.getPosition(), packetIn.getProgress());
    }

    public void handleChangeGameState(SChangeGameStatePacket packetIn)
    {
        PacketThreadUtil.checkThreadAndEnqueue(packetIn, this, this.client);
        PlayerEntity playerentity = this.client.player;
        SChangeGameStatePacket.State schangegamestatepacket$state = packetIn.func_241776_b_();
        float f = packetIn.getValue();
        int i = MathHelper.floor(f + 0.5F);

        if (schangegamestatepacket$state == SChangeGameStatePacket.field_241764_a_)
        {
            playerentity.sendStatusMessage(new TranslationTextComponent("block.minecraft.spawn.not_valid"), false);
        }
        else if (schangegamestatepacket$state == SChangeGameStatePacket.field_241765_b_)
        {
            this.world.getWorldInfo().setRaining(true);
            this.world.setRainStrength(0.0F);
        }
        else if (schangegamestatepacket$state == SChangeGameStatePacket.field_241766_c_)
        {
            this.world.getWorldInfo().setRaining(false);
            this.world.setRainStrength(1.0F);
        }
        else if (schangegamestatepacket$state == SChangeGameStatePacket.field_241767_d_)
        {
            this.client.playerController.setGameType(GameType.getByID(i));
        }
        else if (schangegamestatepacket$state == SChangeGameStatePacket.field_241768_e_)
        {
            if (i == 0)
            {
                this.client.player.connection.sendPacket(new CClientStatusPacket(CClientStatusPacket.State.PERFORM_RESPAWN));
                this.client.displayGuiScreen(new DownloadTerrainScreen());
            }
            else if (i == 1)
            {
                this.client.displayGuiScreen(new WinGameScreen(true, () ->
                {
                    this.client.player.connection.sendPacket(new CClientStatusPacket(CClientStatusPacket.State.PERFORM_RESPAWN));
                }));
            }
        }
        else if (schangegamestatepacket$state == SChangeGameStatePacket.field_241769_f_)
        {
            GameSettings gamesettings = this.client.gameSettings;

            if (f == 0.0F)
            {
                this.client.displayGuiScreen(new DemoScreen());
            }
            else if (f == 101.0F)
            {
                this.client.ingameGUI.getChatGUI().printChatMessage(new TranslationTextComponent("demo.help.movement", gamesettings.keyBindForward.func_238171_j_(), gamesettings.keyBindLeft.func_238171_j_(), gamesettings.keyBindBack.func_238171_j_(), gamesettings.keyBindRight.func_238171_j_()));
            }
            else if (f == 102.0F)
            {
                this.client.ingameGUI.getChatGUI().printChatMessage(new TranslationTextComponent("demo.help.jump", gamesettings.keyBindJump.func_238171_j_()));
            }
            else if (f == 103.0F)
            {
                this.client.ingameGUI.getChatGUI().printChatMessage(new TranslationTextComponent("demo.help.inventory", gamesettings.keyBindInventory.func_238171_j_()));
            }
            else if (f == 104.0F)
            {
                this.client.ingameGUI.getChatGUI().printChatMessage(new TranslationTextComponent("demo.day.6", gamesettings.keyBindScreenshot.func_238171_j_()));
            }
        }
        else if (schangegamestatepacket$state == SChangeGameStatePacket.field_241770_g_)
        {
            this.world.playSound(playerentity, playerentity.getPosX(), playerentity.getPosYEye(), playerentity.getPosZ(), SoundEvents.ENTITY_ARROW_HIT_PLAYER, SoundCategory.PLAYERS, 0.18F, 0.45F);
        }
        else if (schangegamestatepacket$state == SChangeGameStatePacket.field_241771_h_)
        {
            this.world.setRainStrength(f);
        }
        else if (schangegamestatepacket$state == SChangeGameStatePacket.field_241772_i_)
        {
            this.world.setThunderStrength(f);
        }
        else if (schangegamestatepacket$state == SChangeGameStatePacket.field_241773_j_)
        {
            this.world.playSound(playerentity, playerentity.getPosX(), playerentity.getPosY(), playerentity.getPosZ(), SoundEvents.ENTITY_PUFFER_FISH_STING, SoundCategory.NEUTRAL, 1.0F, 1.0F);
        }
        else if (schangegamestatepacket$state == SChangeGameStatePacket.field_241774_k_)
        {
            this.world.addParticle(ParticleTypes.ELDER_GUARDIAN, playerentity.getPosX(), playerentity.getPosY(), playerentity.getPosZ(), 0.0D, 0.0D, 0.0D);

            if (i == 1)
            {
                this.world.playSound(playerentity, playerentity.getPosX(), playerentity.getPosY(), playerentity.getPosZ(), SoundEvents.ENTITY_ELDER_GUARDIAN_CURSE, SoundCategory.HOSTILE, 1.0F, 1.0F);
            }
        }
        else if (schangegamestatepacket$state == SChangeGameStatePacket.field_241775_l_)
        {
            this.client.player.setShowDeathScreen(f == 0.0F);
        }
    }

    /**
     * Updates the worlds MapStorage with the specified MapData for the specified map-identifier and invokes a
     * MapItemRenderer for it
     */
    public void handleMaps(SMapDataPacket packetIn)
    {
        PacketThreadUtil.checkThreadAndEnqueue(packetIn, this, this.client);
        MapItemRenderer mapitemrenderer = this.client.gameRenderer.getMapItemRenderer();
        String s = FilledMapItem.getMapName(packetIn.getMapId());
        MapData mapdata = this.client.world.getMapData(s);

        if (mapdata == null)
        {
            mapdata = new MapData(s);

            if (mapitemrenderer.getMapInstanceIfExists(s) != null)
            {
                MapData mapdata1 = mapitemrenderer.getData(mapitemrenderer.getMapInstanceIfExists(s));

                if (mapdata1 != null)
                {
                    mapdata = mapdata1;
                }
            }

            this.client.world.registerMapData(mapdata);
        }

        packetIn.setMapdataTo(mapdata);
        mapitemrenderer.updateMapTexture(mapdata);
    }

    public void handleEffect(SPlaySoundEventPacket packetIn)
    {
        PacketThreadUtil.checkThreadAndEnqueue(packetIn, this, this.client);

        if (packetIn.isSoundServerwide())
        {
            this.client.world.playBroadcastSound(packetIn.getSoundType(), packetIn.getSoundPos(), packetIn.getSoundData());
        }
        else
        {
            this.client.world.playEvent(packetIn.getSoundType(), packetIn.getSoundPos(), packetIn.getSoundData());
        }
    }

    public void handleAdvancementInfo(SAdvancementInfoPacket packetIn)
    {
        PacketThreadUtil.checkThreadAndEnqueue(packetIn, this, this.client);
        this.advancementManager.read(packetIn);
    }

    public void handleSelectAdvancementsTab(SSelectAdvancementsTabPacket packetIn)
    {
        PacketThreadUtil.checkThreadAndEnqueue(packetIn, this, this.client);
        ResourceLocation resourcelocation = packetIn.getTab();

        if (resourcelocation == null)
        {
            this.advancementManager.setSelectedTab((Advancement)null, false);
        }
        else
        {
            Advancement advancement = this.advancementManager.getAdvancementList().getAdvancement(resourcelocation);
            this.advancementManager.setSelectedTab(advancement, false);
        }
    }

    public void handleCommandList(SCommandListPacket packetIn)
    {
        PacketThreadUtil.checkThreadAndEnqueue(packetIn, this, this.client);
        this.commandDispatcher = new CommandDispatcher<>(packetIn.getRoot());
    }

    public void handleStopSound(SStopSoundPacket packetIn)
    {
        PacketThreadUtil.checkThreadAndEnqueue(packetIn, this, this.client);
        this.client.getSoundHandler().stop(packetIn.getName(), packetIn.getCategory());
    }

    /**
     * This method is only called for manual tab-completion (the {@link
     * net.minecraft.command.arguments.SuggestionProviders#ASK_SERVER minecraft:ask_server} suggestion provider).
     */
    public void handleTabComplete(STabCompletePacket packetIn)
    {
        PacketThreadUtil.checkThreadAndEnqueue(packetIn, this, this.client);
        this.clientSuggestionProvider.handleResponse(packetIn.getTransactionId(), packetIn.getSuggestions());
    }

    public void handleUpdateRecipes(SUpdateRecipesPacket packetIn)
    {
        PacketThreadUtil.checkThreadAndEnqueue(packetIn, this, this.client);
        this.recipeManager.deserializeRecipes(packetIn.getRecipes());
        IMutableSearchTree<RecipeList> imutablesearchtree = this.client.getSearchTree(SearchTreeManager.RECIPES);
        imutablesearchtree.clear();
        ClientRecipeBook clientrecipebook = this.client.player.getRecipeBook();
        clientrecipebook.func_243196_a(this.recipeManager.getRecipes());
        clientrecipebook.getRecipes().forEach(imutablesearchtree::func_217872_a);
        imutablesearchtree.recalculate();
    }

    public void handlePlayerLook(SPlayerLookPacket packetIn)
    {
        PacketThreadUtil.checkThreadAndEnqueue(packetIn, this, this.client);
        Vector3d vector3d = packetIn.getTargetPosition(this.world);

        if (vector3d != null)
        {
            this.client.player.lookAt(packetIn.getSourceAnchor(), vector3d);
        }
    }

    public void handleNBTQueryResponse(SQueryNBTResponsePacket packetIn)
    {
        PacketThreadUtil.checkThreadAndEnqueue(packetIn, this, this.client);

        if (!this.nbtQueryManager.handleResponse(packetIn.getTransactionId(), packetIn.getTag()))
        {
            LOGGER.debug("Got unhandled response to tag query {}", (int)packetIn.getTransactionId());
        }
    }

    /**
     * Updates the players statistics or achievements
     */
    public void handleStatistics(SStatisticsPacket packetIn)
    {
        PacketThreadUtil.checkThreadAndEnqueue(packetIn, this, this.client);

        for (Entry < Stat<?>, Integer > entry : packetIn.getStatisticMap().entrySet())
        {
            Stat<?> stat = entry.getKey();
            int i = entry.getValue();
            this.client.player.getStats().setValue(this.client.player, stat, i);
        }

        if (this.client.currentScreen instanceof IProgressMeter)
        {
            ((IProgressMeter)this.client.currentScreen).onStatsUpdated();
        }
    }

    public void handleRecipeBook(SRecipeBookPacket packetIn)
    {
        PacketThreadUtil.checkThreadAndEnqueue(packetIn, this, this.client);
        ClientRecipeBook clientrecipebook = this.client.player.getRecipeBook();
        clientrecipebook.func_242140_a(packetIn.func_244302_d());
        SRecipeBookPacket.State srecipebookpacket$state = packetIn.getState();

        switch (srecipebookpacket$state)
        {
            case REMOVE:
                for (ResourceLocation resourcelocation3 : packetIn.getRecipes())
                {
                    this.recipeManager.getRecipe(resourcelocation3).ifPresent(clientrecipebook::lock);
                }

                break;

            case INIT:
                for (ResourceLocation resourcelocation1 : packetIn.getRecipes())
                {
                    this.recipeManager.getRecipe(resourcelocation1).ifPresent(clientrecipebook::unlock);
                }

                for (ResourceLocation resourcelocation2 : packetIn.getDisplayedRecipes())
                {
                    this.recipeManager.getRecipe(resourcelocation2).ifPresent(clientrecipebook::markNew);
                }

                break;

            case ADD:
                for (ResourceLocation resourcelocation : packetIn.getRecipes())
                {
                    this.recipeManager.getRecipe(resourcelocation).ifPresent((p_217278_2_) ->
                    {
                        clientrecipebook.unlock(p_217278_2_);
                        clientrecipebook.markNew(p_217278_2_);
                        RecipeToast.addOrUpdate(this.client.getToastGui(), p_217278_2_);
                    });
                }
        }

        clientrecipebook.getRecipes().forEach((p_199527_1_) ->
        {
            p_199527_1_.updateKnownRecipes(clientrecipebook);
        });

        if (this.client.currentScreen instanceof IRecipeShownListener)
        {
            ((IRecipeShownListener)this.client.currentScreen).recipesUpdated();
        }
    }

    public void handleEntityEffect(SPlayEntityEffectPacket packetIn)
    {
        PacketThreadUtil.checkThreadAndEnqueue(packetIn, this, this.client);
        Entity entity = this.world.getEntityByID(packetIn.getEntityId());

        if (entity instanceof LivingEntity)
        {
            Effect effect = Effect.get(packetIn.getEffectId());

            if (effect != null)
            {
                EffectInstance effectinstance = new EffectInstance(effect, packetIn.getDuration(), packetIn.getAmplifier(), packetIn.getIsAmbient(), packetIn.doesShowParticles(), packetIn.shouldShowIcon());
                effectinstance.setPotionDurationMax(packetIn.isMaxDuration());
                ((LivingEntity)entity).func_233646_e_(effectinstance);
            }
        }
    }

    public void handleTags(STagsListPacket packetIn)
    {
        PacketThreadUtil.checkThreadAndEnqueue(packetIn, this, this.client);
        ITagCollectionSupplier itagcollectionsupplier = packetIn.getTags();
        Multimap<ResourceLocation, ResourceLocation> multimap = TagRegistryManager.validateTags(itagcollectionsupplier);

        if (!multimap.isEmpty())
        {
            LOGGER.warn("Incomplete server tags, disconnecting. Missing: {}", (Object)multimap);
            this.netManager.closeChannel(new TranslationTextComponent("multiplayer.disconnect.missing_tags"));
        }
        else
        {
            this.networkTagManager = itagcollectionsupplier;

            if (!this.netManager.isLocalChannel())
            {
                itagcollectionsupplier.updateTags();
            }

            this.client.getSearchTree(SearchTreeManager.TAGS).recalculate();
        }
    }

    public void handleCombatEvent(SCombatPacket packetIn)
    {
        PacketThreadUtil.checkThreadAndEnqueue(packetIn, this, this.client);

        if (packetIn.eventType == SCombatPacket.Event.ENTITY_DIED)
        {
            Entity entity = this.world.getEntityByID(packetIn.playerId);

            if (entity == this.client.player)
            {
                if (this.client.player.isShowDeathScreen())
                {
                    this.client.displayGuiScreen(new DeathScreen(packetIn.deathMessage, this.world.getWorldInfo().isHardcore()));
                }
                else
                {
                    this.client.player.respawnPlayer();
                }
            }
        }
    }

    public void handleServerDifficulty(SServerDifficultyPacket packetIn)
    {
        PacketThreadUtil.checkThreadAndEnqueue(packetIn, this, this.client);
        this.field_239161_g_.setDifficulty(packetIn.getDifficulty());
        this.field_239161_g_.setDifficultyLocked(packetIn.isDifficultyLocked());
    }

    public void handleCamera(SCameraPacket packetIn)
    {
        PacketThreadUtil.checkThreadAndEnqueue(packetIn, this, this.client);
        Entity entity = packetIn.getEntity(this.world);

        if (entity != null)
        {
            this.client.setRenderViewEntity(entity);
        }
    }

    public void handleWorldBorder(SWorldBorderPacket packetIn)
    {
        PacketThreadUtil.checkThreadAndEnqueue(packetIn, this, this.client);
        packetIn.apply(this.world.getWorldBorder());
    }

    public void handleTitle(STitlePacket packetIn)
    {
        PacketThreadUtil.checkThreadAndEnqueue(packetIn, this, this.client);
        STitlePacket.Type stitlepacket$type = packetIn.getType();
        ITextComponent itextcomponent = null;
        ITextComponent itextcomponent1 = null;
        ITextComponent itextcomponent2 = packetIn.getMessage() != null ? packetIn.getMessage() : StringTextComponent.EMPTY;

        switch (stitlepacket$type)
        {
            case TITLE:
                itextcomponent = itextcomponent2;
                break;

            case SUBTITLE:
                itextcomponent1 = itextcomponent2;
                break;

            case ACTIONBAR:
                this.client.ingameGUI.setOverlayMessage(itextcomponent2, false);
                return;

            case RESET:
                this.client.ingameGUI.func_238452_a_((ITextComponent)null, (ITextComponent)null, -1, -1, -1);
                this.client.ingameGUI.setDefaultTitlesTimes();
                return;
        }

        this.client.ingameGUI.func_238452_a_(itextcomponent, itextcomponent1, packetIn.getFadeInTime(), packetIn.getDisplayTime(), packetIn.getFadeOutTime());
    }

    public void handlePlayerListHeaderFooter(SPlayerListHeaderFooterPacket packetIn)
    {
        this.client.ingameGUI.getTabList().setHeader(packetIn.getHeader().getString().isEmpty() ? null : packetIn.getHeader());
        this.client.ingameGUI.getTabList().setFooter(packetIn.getFooter().getString().isEmpty() ? null : packetIn.getFooter());
    }

    public void handleRemoveEntityEffect(SRemoveEntityEffectPacket packetIn)
    {
        PacketThreadUtil.checkThreadAndEnqueue(packetIn, this, this.client);
        Entity entity = packetIn.getEntity(this.world);

        if (entity instanceof LivingEntity)
        {
            ((LivingEntity)entity).removeActivePotionEffect(packetIn.getPotion());
        }
    }

    public void handlePlayerListItem(SPlayerListItemPacket packetIn)
    {
        PacketThreadUtil.checkThreadAndEnqueue(packetIn, this, this.client);

        for (SPlayerListItemPacket.AddPlayerData splayerlistitempacket$addplayerdata : packetIn.getEntries())
        {
            if (packetIn.getAction() == SPlayerListItemPacket.Action.REMOVE_PLAYER)
            {
                this.client.func_244599_aA().func_244649_d(splayerlistitempacket$addplayerdata.getProfile().getId());
                this.playerInfoMap.remove(splayerlistitempacket$addplayerdata.getProfile().getId());
            }
            else
            {
                NetworkPlayerInfo networkplayerinfo = this.playerInfoMap.get(splayerlistitempacket$addplayerdata.getProfile().getId());

                if (packetIn.getAction() == SPlayerListItemPacket.Action.ADD_PLAYER)
                {
                    networkplayerinfo = new NetworkPlayerInfo(splayerlistitempacket$addplayerdata);
                    this.playerInfoMap.put(networkplayerinfo.getGameProfile().getId(), networkplayerinfo);
                    this.client.func_244599_aA().func_244645_a(networkplayerinfo);
                }

                if (networkplayerinfo != null)
                {
                    switch (packetIn.getAction())
                    {
                        case ADD_PLAYER:
                            networkplayerinfo.setGameType(splayerlistitempacket$addplayerdata.getGameMode());
                            networkplayerinfo.setResponseTime(splayerlistitempacket$addplayerdata.getPing());
                            networkplayerinfo.setDisplayName(splayerlistitempacket$addplayerdata.getDisplayName());
                            break;

                        case UPDATE_GAME_MODE:
                            networkplayerinfo.setGameType(splayerlistitempacket$addplayerdata.getGameMode());
                            break;

                        case UPDATE_LATENCY:
                            networkplayerinfo.setResponseTime(splayerlistitempacket$addplayerdata.getPing());
                            break;

                        case UPDATE_DISPLAY_NAME:
                            networkplayerinfo.setDisplayName(splayerlistitempacket$addplayerdata.getDisplayName());
                    }
                }
            }
        }
    }

    public void handleKeepAlive(SKeepAlivePacket packetIn)
    {
        this.sendPacket(new CKeepAlivePacket(packetIn.getId()));
    }

    public void handlePlayerAbilities(SPlayerAbilitiesPacket packetIn)
    {
        PacketThreadUtil.checkThreadAndEnqueue(packetIn, this, this.client);
        PlayerEntity playerentity = this.client.player;
        playerentity.abilities.isFlying = packetIn.isFlying();
        playerentity.abilities.isCreativeMode = packetIn.isCreativeMode();
        playerentity.abilities.disableDamage = packetIn.isInvulnerable();
        playerentity.abilities.allowFlying = packetIn.isAllowFlying();
        playerentity.abilities.setFlySpeed(packetIn.getFlySpeed());
        playerentity.abilities.setWalkSpeed(packetIn.getWalkSpeed());
    }

    public void handleSoundEffect(SPlaySoundEffectPacket packetIn)
    {
        PacketThreadUtil.checkThreadAndEnqueue(packetIn, this, this.client);
        this.client.world.playSound(this.client.player, packetIn.getX(), packetIn.getY(), packetIn.getZ(), packetIn.getSound(), packetIn.getCategory(), packetIn.getVolume(), packetIn.getPitch());
    }

    public void handleSpawnMovingSoundEffect(SSpawnMovingSoundEffectPacket packetIn)
    {
        PacketThreadUtil.checkThreadAndEnqueue(packetIn, this, this.client);
        Entity entity = this.world.getEntityByID(packetIn.func_218762_d());

        if (entity != null)
        {
            this.client.world.playMovingSound(this.client.player, entity, packetIn.func_218763_b(), packetIn.func_218760_c(), packetIn.func_218764_e(), packetIn.func_218761_f());
        }
    }

    public void handleCustomSound(SPlaySoundPacket packetIn)
    {
        PacketThreadUtil.checkThreadAndEnqueue(packetIn, this, this.client);
        this.client.getSoundHandler().play(new SimpleSound(packetIn.getSoundName(), packetIn.getCategory(), packetIn.getVolume(), packetIn.getPitch(), false, 0, ISound.AttenuationType.LINEAR, packetIn.getX(), packetIn.getY(), packetIn.getZ(), false));
    }

    public void handleResourcePack(SSendResourcePackPacket packetIn)
    {
        String s = packetIn.getURL();
        String s1 = packetIn.getHash();

        if (this.validateResourcePackUrl(s))
        {
            if (s.startsWith("level://"))
            {
                try
                {
                    String s2 = URLDecoder.decode(s.substring("level://".length()), StandardCharsets.UTF_8.toString());
                    File file1 = new File(this.client.gameDir, "saves");
                    File file2 = new File(file1, s2);

                    if (file2.isFile())
                    {
                        this.sendResourcePackStatus(CResourcePackStatusPacket.Action.ACCEPTED);
                        CompletableFuture<?> completablefuture = this.client.getPackFinder().setServerPack(file2, IPackNameDecorator.WORLD);
                        this.handlePackFuture(completablefuture);
                        return;
                    }
                }
                catch (UnsupportedEncodingException unsupportedencodingexception)
                {
                }

                this.sendResourcePackStatus(CResourcePackStatusPacket.Action.FAILED_DOWNLOAD);
            }
            else
            {
                ServerData serverdata = this.client.getCurrentServerData();

                if (serverdata != null && serverdata.getResourceMode() == ServerData.ServerResourceMode.ENABLED)
                {
                    this.sendResourcePackStatus(CResourcePackStatusPacket.Action.ACCEPTED);
                    this.handlePackFuture(this.client.getPackFinder().downloadResourcePack(s, s1));
                }
                else if (serverdata != null && serverdata.getResourceMode() != ServerData.ServerResourceMode.PROMPT)
                {
                    this.sendResourcePackStatus(CResourcePackStatusPacket.Action.DECLINED);
                }
                else
                {
                    this.client.execute(() ->
                    {
                        this.client.displayGuiScreen(new ConfirmScreen((p_217274_3_) -> {
                            this.client = Minecraft.getInstance();
                            ServerData serverdata1 = this.client.getCurrentServerData();

                            if (p_217274_3_)
                            {
                                if (serverdata1 != null)
                                {
                                    serverdata1.setResourceMode(ServerData.ServerResourceMode.ENABLED);
                                }

                                this.sendResourcePackStatus(CResourcePackStatusPacket.Action.ACCEPTED);
                                this.handlePackFuture(this.client.getPackFinder().downloadResourcePack(s, s1));
                            }
                            else {
                                if (serverdata1 != null)
                                {
                                    serverdata1.setResourceMode(ServerData.ServerResourceMode.DISABLED);
                                }

                                this.sendResourcePackStatus(CResourcePackStatusPacket.Action.DECLINED);
                            }

                            ServerList.saveSingleServer(serverdata1);
                            this.client.displayGuiScreen((Screen)null);
                        }, new TranslationTextComponent("multiplayer.texturePrompt.line1"), new TranslationTextComponent("multiplayer.texturePrompt.line2")));
                    });
                }
            }
        }
    }

    private boolean validateResourcePackUrl(String url)
    {
        try
        {
            URI uri = new URI(url);
            String s = uri.getScheme();
            boolean flag = "level".equals(s);

            if (!"http".equals(s) && !"https".equals(s) && !flag)
            {
                throw new URISyntaxException(url, "Wrong protocol");
            }
            else if (!flag || !url.contains("..") && url.endsWith("/resources.zip"))
            {
                return true;
            }
            else
            {
                throw new URISyntaxException(url, "Invalid levelstorage resourcepack path");
            }
        }
        catch (URISyntaxException urisyntaxexception)
        {
            this.sendResourcePackStatus(CResourcePackStatusPacket.Action.FAILED_DOWNLOAD);
            return false;
        }
    }

    private void handlePackFuture(CompletableFuture<?> futureIn)
    {
        futureIn.thenRun(() ->
        {
            this.sendResourcePackStatus(CResourcePackStatusPacket.Action.SUCCESSFULLY_LOADED);
        }).exceptionally((p_217276_1_) ->
        {
            this.sendResourcePackStatus(CResourcePackStatusPacket.Action.FAILED_DOWNLOAD);
            return null;
        });
    }

    private void sendResourcePackStatus(CResourcePackStatusPacket.Action action)
    {
        this.netManager.sendPacket(new CResourcePackStatusPacket(action));
    }

    public void handleUpdateBossInfo(SUpdateBossInfoPacket packetIn)
    {
        PacketThreadUtil.checkThreadAndEnqueue(packetIn, this, this.client);
        this.client.ingameGUI.getBossOverlay().read(packetIn);
    }

    public void handleCooldown(SCooldownPacket packetIn)
    {
        PacketThreadUtil.checkThreadAndEnqueue(packetIn, this, this.client);

        if (packetIn.getTicks() == 0)
        {
            this.client.player.getCooldownTracker().removeCooldown(packetIn.getItem());
        }
        else
        {
            this.client.player.getCooldownTracker().setCooldown(packetIn.getItem(), packetIn.getTicks());
        }
    }

    public void handleMoveVehicle(SMoveVehiclePacket packetIn)
    {
        PacketThreadUtil.checkThreadAndEnqueue(packetIn, this, this.client);
        Entity entity = this.client.player.getLowestRidingEntity();

        if (entity != this.client.player && entity.canPassengerSteer())
        {
            entity.setPositionAndRotation(packetIn.getX(), packetIn.getY(), packetIn.getZ(), packetIn.getYaw(), packetIn.getPitch());
            this.netManager.sendPacket(new CMoveVehiclePacket(entity));
        }
    }

    public void handleOpenBookPacket(SOpenBookWindowPacket packetIn)
    {
        PacketThreadUtil.checkThreadAndEnqueue(packetIn, this, this.client);
        ItemStack itemstack = this.client.player.getHeldItem(packetIn.getHand());

        if (itemstack.getItem() == Items.WRITTEN_BOOK)
        {
            this.client.displayGuiScreen(new ReadBookScreen(new ReadBookScreen.WrittenBookInfo(itemstack)));
        }
    }

    /**
     * Handles packets that have room for a channel specification. Vanilla implemented channels are "MC|TrList" to
     * acquire a MerchantRecipeList trades for a villager merchant, "MC|Brand" which sets the server brand? on the
     * player instance and finally "MC|RPack" which the server uses to communicate the identifier of the default server
     * resourcepack for the client to load.
     */
    public void handleCustomPayload(SCustomPayloadPlayPacket packetIn)
    {
        PacketThreadUtil.checkThreadAndEnqueue(packetIn, this, this.client);
        ResourceLocation resourcelocation = packetIn.getChannelName();
        PacketBuffer packetbuffer = null;

        try
        {
            packetbuffer = packetIn.getBufferData();

            if (SCustomPayloadPlayPacket.BRAND.equals(resourcelocation))
            {
                this.client.player.setServerBrand(packetbuffer.readString(32767));
            }
            else if (SCustomPayloadPlayPacket.DEBUG_PATH.equals(resourcelocation))
            {
                int i = packetbuffer.readInt();
                float f = packetbuffer.readFloat();
                Path path = Path.read(packetbuffer);
                this.client.debugRenderer.pathfinding.addPath(i, path, f);
            }
            else if (SCustomPayloadPlayPacket.DEBUG_NEIGHBORS_UPDATE.equals(resourcelocation))
            {
                long l1 = packetbuffer.readVarLong();
                BlockPos blockpos9 = packetbuffer.readBlockPos();
                ((NeighborsUpdateDebugRenderer)this.client.debugRenderer.neighborsUpdate).addUpdate(l1, blockpos9);
            }
            else if (SCustomPayloadPlayPacket.DEBUG_CAVES.equals(resourcelocation))
            {
                BlockPos blockpos2 = packetbuffer.readBlockPos();
                int k2 = packetbuffer.readInt();
                List<BlockPos> list1 = Lists.newArrayList();
                List<Float> list = Lists.newArrayList();

                for (int j = 0; j < k2; ++j)
                {
                    list1.add(packetbuffer.readBlockPos());
                    list.add(packetbuffer.readFloat());
                }

                this.client.debugRenderer.cave.addCave(blockpos2, list1, list);
            }
            else if (SCustomPayloadPlayPacket.DEBUG_STRUCTURES.equals(resourcelocation))
            {
                DimensionType dimensiontype = this.field_239163_t_.func_230520_a_().getOrDefault(packetbuffer.readResourceLocation());
                MutableBoundingBox mutableboundingbox = new MutableBoundingBox(packetbuffer.readInt(), packetbuffer.readInt(), packetbuffer.readInt(), packetbuffer.readInt(), packetbuffer.readInt(), packetbuffer.readInt());
                int i4 = packetbuffer.readInt();
                List<MutableBoundingBox> list2 = Lists.newArrayList();
                List<Boolean> list4 = Lists.newArrayList();

                for (int k = 0; k < i4; ++k)
                {
                    list2.add(new MutableBoundingBox(packetbuffer.readInt(), packetbuffer.readInt(), packetbuffer.readInt(), packetbuffer.readInt(), packetbuffer.readInt(), packetbuffer.readInt()));
                    list4.add(packetbuffer.readBoolean());
                }

                this.client.debugRenderer.structure.func_223454_a(mutableboundingbox, list2, list4, dimensiontype);
            }
            else if (SCustomPayloadPlayPacket.DEBUG_WORLDGEN_ATTEMPT.equals(resourcelocation))
            {
                ((WorldGenAttemptsDebugRenderer)this.client.debugRenderer.worldGenAttempts).addAttempt(packetbuffer.readBlockPos(), packetbuffer.readFloat(), packetbuffer.readFloat(), packetbuffer.readFloat(), packetbuffer.readFloat(), packetbuffer.readFloat());
            }
            else if (SCustomPayloadPlayPacket.DEBUG_VILLAGE_SECTIONS.equals(resourcelocation))
            {
                int i2 = packetbuffer.readInt();

                for (int l2 = 0; l2 < i2; ++l2)
                {
                    this.client.debugRenderer.field_239372_n_.func_239378_a_(packetbuffer.readSectionPos());
                }

                int i3 = packetbuffer.readInt();

                for (int j4 = 0; j4 < i3; ++j4)
                {
                    this.client.debugRenderer.field_239372_n_.func_239379_b_(packetbuffer.readSectionPos());
                }
            }
            else if (SCustomPayloadPlayPacket.DEBUG_POI_ADDED.equals(resourcelocation))
            {
                BlockPos blockpos3 = packetbuffer.readBlockPos();
                String s8 = packetbuffer.readString();
                int k4 = packetbuffer.readInt();
                PointOfInterestDebugRenderer.POIInfo pointofinterestdebugrenderer$poiinfo = new PointOfInterestDebugRenderer.POIInfo(blockpos3, s8, k4);
                this.client.debugRenderer.field_239371_m_.func_217691_a(pointofinterestdebugrenderer$poiinfo);
            }
            else if (SCustomPayloadPlayPacket.DEBUG_POI_REMOVED.equals(resourcelocation))
            {
                BlockPos blockpos4 = packetbuffer.readBlockPos();
                this.client.debugRenderer.field_239371_m_.func_217698_a(blockpos4);
            }
            else if (SCustomPayloadPlayPacket.DEBUG_POI_TICKET_COUNT.equals(resourcelocation))
            {
                BlockPos blockpos5 = packetbuffer.readBlockPos();
                int j3 = packetbuffer.readInt();
                this.client.debugRenderer.field_239371_m_.func_217706_a(blockpos5, j3);
            }
            else if (SCustomPayloadPlayPacket.DEBUG_GOAL_SELECTOR.equals(resourcelocation))
            {
                BlockPos blockpos6 = packetbuffer.readBlockPos();
                int k3 = packetbuffer.readInt();
                int l4 = packetbuffer.readInt();
                List<EntityAIDebugRenderer.Entry> list3 = Lists.newArrayList();

                for (int i6 = 0; i6 < l4; ++i6)
                {
                    int j6 = packetbuffer.readInt();
                    boolean flag = packetbuffer.readBoolean();
                    String s = packetbuffer.readString(255);
                    list3.add(new EntityAIDebugRenderer.Entry(blockpos6, j6, s, flag));
                }

                this.client.debugRenderer.field_217742_n.func_217682_a(k3, list3);
            }
            else if (SCustomPayloadPlayPacket.DEBUG_RAIDS.equals(resourcelocation))
            {
                int j2 = packetbuffer.readInt();
                Collection<BlockPos> collection = Lists.newArrayList();

                for (int i5 = 0; i5 < j2; ++i5)
                {
                    collection.add(packetbuffer.readBlockPos());
                }

                this.client.debugRenderer.field_222927_n.func_222906_a(collection);
            }
            else if (SCustomPayloadPlayPacket.DEBUG_BRAIN.equals(resourcelocation))
            {
                double d0 = packetbuffer.readDouble();
                double d2 = packetbuffer.readDouble();
                double d4 = packetbuffer.readDouble();
                IPosition iposition = new Position(d0, d2, d4);
                UUID uuid = packetbuffer.readUniqueId();
                int l = packetbuffer.readInt();
                String s1 = packetbuffer.readString();
                String s2 = packetbuffer.readString();
                int i1 = packetbuffer.readInt();
                float f1 = packetbuffer.readFloat();
                float f2 = packetbuffer.readFloat();
                String s3 = packetbuffer.readString();
                boolean flag1 = packetbuffer.readBoolean();
                Path path1;

                if (flag1)
                {
                    path1 = Path.read(packetbuffer);
                }
                else
                {
                    path1 = null;
                }

                boolean flag2 = packetbuffer.readBoolean();
                PointOfInterestDebugRenderer.BrainInfo pointofinterestdebugrenderer$braininfo = new PointOfInterestDebugRenderer.BrainInfo(uuid, l, s1, s2, i1, f1, f2, iposition, s3, path1, flag2);
                int j1 = packetbuffer.readInt();

                for (int k1 = 0; k1 < j1; ++k1)
                {
                    String s4 = packetbuffer.readString();
                    pointofinterestdebugrenderer$braininfo.field_217751_e.add(s4);
                }

                int i8 = packetbuffer.readInt();

                for (int j8 = 0; j8 < i8; ++j8)
                {
                    String s5 = packetbuffer.readString();
                    pointofinterestdebugrenderer$braininfo.field_217752_f.add(s5);
                }

                int k8 = packetbuffer.readInt();

                for (int l8 = 0; l8 < k8; ++l8)
                {
                    String s6 = packetbuffer.readString();
                    pointofinterestdebugrenderer$braininfo.field_217753_g.add(s6);
                }

                int i9 = packetbuffer.readInt();

                for (int j9 = 0; j9 < i9; ++j9)
                {
                    BlockPos blockpos = packetbuffer.readBlockPos();
                    pointofinterestdebugrenderer$braininfo.field_217754_h.add(blockpos);
                }

                int k9 = packetbuffer.readInt();

                for (int l9 = 0; l9 < k9; ++l9)
                {
                    BlockPos blockpos1 = packetbuffer.readBlockPos();
                    pointofinterestdebugrenderer$braininfo.field_239360_q_.add(blockpos1);
                }

                int i10 = packetbuffer.readInt();

                for (int j10 = 0; j10 < i10; ++j10)
                {
                    String s7 = packetbuffer.readString();
                    pointofinterestdebugrenderer$braininfo.field_223457_m.add(s7);
                }

                this.client.debugRenderer.field_239371_m_.func_217692_a(pointofinterestdebugrenderer$braininfo);
            }
            else if (SCustomPayloadPlayPacket.field_229727_m_.equals(resourcelocation))
            {
                double d1 = packetbuffer.readDouble();
                double d3 = packetbuffer.readDouble();
                double d5 = packetbuffer.readDouble();
                IPosition iposition1 = new Position(d1, d3, d5);
                UUID uuid1 = packetbuffer.readUniqueId();
                int k6 = packetbuffer.readInt();
                boolean flag4 = packetbuffer.readBoolean();
                BlockPos blockpos10 = null;

                if (flag4)
                {
                    blockpos10 = packetbuffer.readBlockPos();
                }

                boolean flag5 = packetbuffer.readBoolean();
                BlockPos blockpos11 = null;

                if (flag5)
                {
                    blockpos11 = packetbuffer.readBlockPos();
                }

                int l6 = packetbuffer.readInt();
                boolean flag6 = packetbuffer.readBoolean();
                Path path2 = null;

                if (flag6)
                {
                    path2 = Path.read(packetbuffer);
                }

                BeeDebugRenderer.Bee beedebugrenderer$bee = new BeeDebugRenderer.Bee(uuid1, k6, iposition1, path2, blockpos10, blockpos11, l6);
                int i7 = packetbuffer.readInt();

                for (int j7 = 0; j7 < i7; ++j7)
                {
                    String s11 = packetbuffer.readString();
                    beedebugrenderer$bee.field_229005_h_.add(s11);
                }

                int k7 = packetbuffer.readInt();

                for (int l7 = 0; l7 < k7; ++l7)
                {
                    BlockPos blockpos12 = packetbuffer.readBlockPos();
                    beedebugrenderer$bee.field_229006_i_.add(blockpos12);
                }

                this.client.debugRenderer.field_229017_n_.func_228964_a_(beedebugrenderer$bee);
            }
            else if (SCustomPayloadPlayPacket.field_229728_n_.equals(resourcelocation))
            {
                BlockPos blockpos7 = packetbuffer.readBlockPos();
                String s9 = packetbuffer.readString();
                int j5 = packetbuffer.readInt();
                int k5 = packetbuffer.readInt();
                boolean flag3 = packetbuffer.readBoolean();
                BeeDebugRenderer.Hive beedebugrenderer$hive = new BeeDebugRenderer.Hive(blockpos7, s9, j5, k5, flag3, this.world.getGameTime());
                this.client.debugRenderer.field_229017_n_.func_228966_a_(beedebugrenderer$hive);
            }
            else if (SCustomPayloadPlayPacket.field_229730_p_.equals(resourcelocation))
            {
                this.client.debugRenderer.field_229018_q_.clear();
            }
            else if (SCustomPayloadPlayPacket.field_229729_o_.equals(resourcelocation))
            {
                BlockPos blockpos8 = packetbuffer.readBlockPos();
                int l3 = packetbuffer.readInt();
                String s10 = packetbuffer.readString();
                int l5 = packetbuffer.readInt();
                this.client.debugRenderer.field_229018_q_.func_229022_a_(blockpos8, l3, s10, l5);
            }
            else
            {
                LOGGER.warn("Unknown custom packed identifier: {}", (Object)resourcelocation);
            }
        }
        finally
        {
            if (packetbuffer != null)
            {
                packetbuffer.release();
            }
        }
    }

    /**
     * May create a scoreboard objective, remove an objective from the scoreboard or update an objectives' displayname
     */
    public void handleScoreboardObjective(SScoreboardObjectivePacket packetIn)
    {
        PacketThreadUtil.checkThreadAndEnqueue(packetIn, this, this.client);
        Scoreboard scoreboard = this.world.getScoreboard();
        String s = packetIn.getObjectiveName();

        if (packetIn.getAction() == 0)
        {
            scoreboard.addObjective(s, ScoreCriteria.DUMMY, packetIn.getDisplayName(), packetIn.getRenderType());
        }
        else if (scoreboard.hasObjective(s))
        {
            ScoreObjective scoreobjective = scoreboard.getObjective(s);

            if (packetIn.getAction() == 1)
            {
                scoreboard.removeObjective(scoreobjective);
            }
            else if (packetIn.getAction() == 2)
            {
                scoreobjective.setRenderType(packetIn.getRenderType());
                scoreobjective.setDisplayName(packetIn.getDisplayName());
            }
        }
    }

    /**
     * Either updates the score with a specified value or removes the score for an objective
     */
    public void handleUpdateScore(SUpdateScorePacket packetIn)
    {
        PacketThreadUtil.checkThreadAndEnqueue(packetIn, this, this.client);
        Scoreboard scoreboard = this.world.getScoreboard();
        String s = packetIn.getObjectiveName();

        switch (packetIn.getAction())
        {
            case CHANGE:
                ScoreObjective scoreobjective = scoreboard.getOrCreateObjective(s);
                Score score = scoreboard.getOrCreateScore(packetIn.getPlayerName(), scoreobjective);
                score.setScorePoints(packetIn.getScoreValue());
                break;

            case REMOVE:
                scoreboard.removeObjectiveFromEntity(packetIn.getPlayerName(), scoreboard.getObjective(s));
        }
    }

    /**
     * Removes or sets the ScoreObjective to be displayed at a particular scoreboard position (list, sidebar, below
     * name)
     */
    public void handleDisplayObjective(SDisplayObjectivePacket packetIn)
    {
        PacketThreadUtil.checkThreadAndEnqueue(packetIn, this, this.client);
        Scoreboard scoreboard = this.world.getScoreboard();
        String s = packetIn.getName();
        ScoreObjective scoreobjective = s == null ? null : scoreboard.getOrCreateObjective(s);
        scoreboard.setObjectiveInDisplaySlot(packetIn.getPosition(), scoreobjective);
    }

    /**
     * Updates a team managed by the scoreboard: Create/Remove the team registration, Register/Remove the player-team-
     * memberships, Set team displayname/prefix/suffix and/or whether friendly fire is enabled
     */
    public void handleTeams(STeamsPacket packetIn)
    {
        PacketThreadUtil.checkThreadAndEnqueue(packetIn, this, this.client);
        Scoreboard scoreboard = this.world.getScoreboard();
        ScorePlayerTeam scoreplayerteam;

        if (packetIn.getAction() == 0)
        {
            scoreplayerteam = scoreboard.createTeam(packetIn.getName());
        }
        else
        {
            scoreplayerteam = scoreboard.getTeam(packetIn.getName());
        }

        if (packetIn.getAction() == 0 || packetIn.getAction() == 2)
        {
            scoreplayerteam.setDisplayName(packetIn.getDisplayName());
            scoreplayerteam.setColor(packetIn.getColor());
            scoreplayerteam.setFriendlyFlags(packetIn.getFriendlyFlags());
            Team.Visible team$visible = Team.Visible.getByName(packetIn.getNameTagVisibility());

            if (team$visible != null)
            {
                scoreplayerteam.setNameTagVisibility(team$visible);
            }

            Team.CollisionRule team$collisionrule = Team.CollisionRule.getByName(packetIn.getCollisionRule());

            if (team$collisionrule != null)
            {
                scoreplayerteam.setCollisionRule(team$collisionrule);
            }

            scoreplayerteam.setPrefix(packetIn.getPrefix());
            scoreplayerteam.setSuffix(packetIn.getSuffix());
        }

        if (packetIn.getAction() == 0 || packetIn.getAction() == 3)
        {
            for (String s : packetIn.getPlayers())
            {
                scoreboard.addPlayerToTeam(s, scoreplayerteam);
            }
        }

        if (packetIn.getAction() == 4)
        {
            for (String s1 : packetIn.getPlayers())
            {
                scoreboard.removePlayerFromTeam(s1, scoreplayerteam);
            }
        }

        if (packetIn.getAction() == 1)
        {
            scoreboard.removeTeam(scoreplayerteam);
        }
    }

    /**
     * Spawns a specified number of particles at the specified location with a randomized displacement according to
     * specified bounds
     */
    public void handleParticles(SSpawnParticlePacket packetIn)
    {
        PacketThreadUtil.checkThreadAndEnqueue(packetIn, this, this.client);

        if (packetIn.getParticleCount() == 0)
        {
            double d0 = (double)(packetIn.getParticleSpeed() * packetIn.getXOffset());
            double d2 = (double)(packetIn.getParticleSpeed() * packetIn.getYOffset());
            double d4 = (double)(packetIn.getParticleSpeed() * packetIn.getZOffset());

            try
            {
                this.world.addParticle(packetIn.getParticle(), packetIn.isLongDistance(), packetIn.getXCoordinate(), packetIn.getYCoordinate(), packetIn.getZCoordinate(), d0, d2, d4);
            }
            catch (Throwable throwable1)
            {
                LOGGER.warn("Could not spawn particle effect {}", (Object)packetIn.getParticle());
            }
        }
        else
        {
            for (int i = 0; i < packetIn.getParticleCount(); ++i)
            {
                double d1 = this.avRandomizer.nextGaussian() * (double)packetIn.getXOffset();
                double d3 = this.avRandomizer.nextGaussian() * (double)packetIn.getYOffset();
                double d5 = this.avRandomizer.nextGaussian() * (double)packetIn.getZOffset();
                double d6 = this.avRandomizer.nextGaussian() * (double)packetIn.getParticleSpeed();
                double d7 = this.avRandomizer.nextGaussian() * (double)packetIn.getParticleSpeed();
                double d8 = this.avRandomizer.nextGaussian() * (double)packetIn.getParticleSpeed();

                try
                {
                    this.world.addParticle(packetIn.getParticle(), packetIn.isLongDistance(), packetIn.getXCoordinate() + d1, packetIn.getYCoordinate() + d3, packetIn.getZCoordinate() + d5, d6, d7, d8);
                }
                catch (Throwable throwable)
                {
                    LOGGER.warn("Could not spawn particle effect {}", (Object)packetIn.getParticle());
                    return;
                }
            }
        }
    }

    /**
     * Updates en entity's attributes and their respective modifiers, which are used for speed bonusses (player
     * sprinting, animals fleeing, baby speed), weapon/tool attackDamage, hostiles followRange randomization, zombie
     * maxHealth and knockback resistance as well as reinforcement spawning chance.
     */
    public void handleEntityProperties(SEntityPropertiesPacket packetIn)
    {
        PacketThreadUtil.checkThreadAndEnqueue(packetIn, this, this.client);
        Entity entity = this.world.getEntityByID(packetIn.getEntityId());

        if (entity != null)
        {
            if (!(entity instanceof LivingEntity))
            {
                throw new IllegalStateException("Server tried to update attributes of a non-living entity (actually: " + entity + ")");
            }
            else
            {
                AttributeModifierManager attributemodifiermanager = ((LivingEntity)entity).getAttributeManager();

                for (SEntityPropertiesPacket.Snapshot sentitypropertiespacket$snapshot : packetIn.getSnapshots())
                {
                    ModifiableAttributeInstance modifiableattributeinstance = attributemodifiermanager.createInstanceIfAbsent(sentitypropertiespacket$snapshot.func_240834_a_());

                    if (modifiableattributeinstance == null)
                    {
                        LOGGER.warn("Entity {} does not have attribute {}", entity, Registry.ATTRIBUTE.getKey(sentitypropertiespacket$snapshot.func_240834_a_()));
                    }
                    else
                    {
                        modifiableattributeinstance.setBaseValue(sentitypropertiespacket$snapshot.getBaseValue());
                        modifiableattributeinstance.removeAllModifiers();

                        for (AttributeModifier attributemodifier : sentitypropertiespacket$snapshot.getModifiers())
                        {
                            modifiableattributeinstance.applyNonPersistentModifier(attributemodifier);
                        }
                    }
                }
            }
        }
    }

    public void handlePlaceGhostRecipe(SPlaceGhostRecipePacket packetIn)
    {
        PacketThreadUtil.checkThreadAndEnqueue(packetIn, this, this.client);
        Container container = this.client.player.openContainer;

        if (container.windowId == packetIn.getWindowId() && container.getCanCraft(this.client.player))
        {
            this.recipeManager.getRecipe(packetIn.getRecipeId()).ifPresent((p_241665_2_) ->
            {
                if (this.client.currentScreen instanceof IRecipeShownListener)
                {
                    RecipeBookGui recipebookgui = ((IRecipeShownListener)this.client.currentScreen).getRecipeGui();
                    recipebookgui.setupGhostRecipe(p_241665_2_, container.inventorySlots);
                }
            });
        }
    }

    public void handleUpdateLight(SUpdateLightPacket packetIn)
    {
        PacketThreadUtil.checkThreadAndEnqueue(packetIn, this, this.client);
        int i = packetIn.getChunkX();
        int j = packetIn.getChunkZ();
        WorldLightManager worldlightmanager = this.world.getChunkProvider().getLightManager();
        int k = packetIn.getSkyLightUpdateMask();
        int l = packetIn.getSkyLightResetMask();
        Iterator<byte[]> iterator = packetIn.getSkyLightData().iterator();
        this.setLightData(i, j, worldlightmanager, LightType.SKY, k, l, iterator, packetIn.func_241784_j_());
        int i1 = packetIn.getBlockLightUpdateMask();
        int j1 = packetIn.getBlockLightResetMask();
        Iterator<byte[]> iterator1 = packetIn.getBlockLightData().iterator();
        this.setLightData(i, j, worldlightmanager, LightType.BLOCK, i1, j1, iterator1, packetIn.func_241784_j_());
    }

    public void handleMerchantOffers(SMerchantOffersPacket packetIn)
    {
        PacketThreadUtil.checkThreadAndEnqueue(packetIn, this, this.client);
        Container container = this.client.player.openContainer;

        if (packetIn.getContainerId() == container.windowId && container instanceof MerchantContainer)
        {
            ((MerchantContainer)container).setClientSideOffers(new MerchantOffers(packetIn.getOffers().write()));
            ((MerchantContainer)container).setXp(packetIn.getExp());
            ((MerchantContainer)container).setMerchantLevel(packetIn.getLevel());
            ((MerchantContainer)container).func_217045_a(packetIn.func_218735_f());
            ((MerchantContainer)container).func_223431_b(packetIn.func_223477_g());
        }
    }

    public void handleUpdateViewDistancePacket(SUpdateViewDistancePacket packetIn)
    {
        PacketThreadUtil.checkThreadAndEnqueue(packetIn, this, this.client);
        this.viewDistance = packetIn.getViewDistance();
        this.world.getChunkProvider().setViewDistance(packetIn.getViewDistance());
    }

    public void handleChunkPositionPacket(SUpdateChunkPositionPacket packetIn)
    {
        PacketThreadUtil.checkThreadAndEnqueue(packetIn, this, this.client);
        this.world.getChunkProvider().setCenter(packetIn.func_218755_b(), packetIn.func_218754_c());
    }

    public void handleAcknowledgePlayerDigging(SPlayerDiggingPacket packetIn)
    {
        PacketThreadUtil.checkThreadAndEnqueue(packetIn, this, this.client);
        this.client.playerController.acknowledgePlayerDiggingReceived(this.world, packetIn.getPosition(), packetIn.getBlockState(), packetIn.getAction(), packetIn.wasSuccessful());
    }

    private void setLightData(int chunkX, int chunkZ, WorldLightManager lightManager, LightType type, int p_217284_5_, int p_217284_6_, Iterator<byte[]> p_217284_7_, boolean p_217284_8_)
    {
        for (int i = 0; i < 18; ++i)
        {
            int j = -1 + i;
            boolean flag = (p_217284_5_ & 1 << i) != 0;
            boolean flag1 = (p_217284_6_ & 1 << i) != 0;

            if (flag || flag1)
            {
                lightManager.setData(type, SectionPos.of(chunkX, j, chunkZ), flag ? new NibbleArray((byte[])p_217284_7_.next().clone()) : new NibbleArray(), p_217284_8_);
                this.world.markSurroundingsForRerender(chunkX, j, chunkZ);
            }
        }
    }

    /**
     * Returns this the NetworkManager instance registered with this NetworkHandlerPlayClient
     */
    public NetworkManager getNetworkManager()
    {
        return this.netManager;
    }

    public Collection<NetworkPlayerInfo> getPlayerInfoMap()
    {
        return this.playerInfoMap.values();
    }

    public Collection<UUID> func_244695_f()
    {
        return this.playerInfoMap.keySet();
    }

    @Nullable
    public NetworkPlayerInfo getPlayerInfo(UUID uniqueId)
    {
        return this.playerInfoMap.get(uniqueId);
    }

    @Nullable

    /**
     * Gets the client's description information about another player on the server.
     */
    public NetworkPlayerInfo getPlayerInfo(String name)
    {
        for (NetworkPlayerInfo networkplayerinfo : this.playerInfoMap.values())
        {
            if (networkplayerinfo.getGameProfile().getName().equals(name))
            {
                return networkplayerinfo;
            }
        }

        return null;
    }

    public GameProfile getGameProfile()
    {
        return this.profile;
    }

    public ClientAdvancementManager getAdvancementManager()
    {
        return this.advancementManager;
    }

    public CommandDispatcher<ISuggestionProvider> getCommandDispatcher()
    {
        return this.commandDispatcher;
    }

    public ClientWorld getWorld()
    {
        return this.world;
    }

    public ITagCollectionSupplier getTags()
    {
        return this.networkTagManager;
    }

    public NBTQueryManager getNBTQueryManager()
    {
        return this.nbtQueryManager;
    }

    public UUID getSessionId()
    {
        return this.sessionId;
    }

    public Set<RegistryKey<World>> func_239164_m_()
    {
        return this.field_239162_s_;
    }

    public DynamicRegistries func_239165_n_()
    {
        return this.field_239163_t_;
    }
}<|MERGE_RESOLUTION|>--- conflicted
+++ resolved
@@ -6,10 +6,6 @@
 import com.google.common.collect.Sets;
 import com.mentalfrostbyte.Client;
 import com.mentalfrostbyte.jello.managers.ModuleManager;
-<<<<<<< HEAD
-import com.mentalfrostbyte.jello.module.impl.combat.AutoLog;
-=======
->>>>>>> 5561cb7a
 import com.mentalfrostbyte.jello.module.impl.misc.AutoReconnect;
 import com.mentalfrostbyte.jello.util.game.MinecraftUtil;
 import com.mojang.authlib.GameProfile;
@@ -1014,13 +1010,6 @@
                     ServerData serverData = ((AutoReconnect)(Client.getInstance().moduleManager.getModuleByClass(AutoReconnect.class))).serverData;
                     if (serverData!= null) Minecraft.getInstance().displayGuiScreen(new ConnectingScreen(Minecraft.getInstance().currentScreen, Minecraft.getInstance(), serverData));
                     MinecraftUtil.addChatMessage("AutoReconnect - reconnected you after you were: " + reason.getString());
-<<<<<<< HEAD
-                    if(Client.getInstance().moduleManager.getModuleByClass(AutoReconnect.class).getBooleanValueFromSettingName("One time")) {
-                        MinecraftUtil.addChatMessage("AutoReconnect - disabled module after reconnecting");
-                        Client.getInstance().moduleManager.getModuleByClass(AutoReconnect.class).setEnabled(false);
-                    }
-=======
->>>>>>> 5561cb7a
                 }
             }
         }
@@ -1031,13 +1020,6 @@
                 ServerData serverData = ((AutoReconnect)(Client.getInstance().moduleManager.getModuleByClass(AutoReconnect.class))).serverData;
                 if (serverData!= null) Minecraft.getInstance().displayGuiScreen(new ConnectingScreen(Minecraft.getInstance().currentScreen, Minecraft.getInstance(), serverData));
                 MinecraftUtil.addChatMessage("AutoReconnect - reconnected you after you were: " + reason.getString());
-<<<<<<< HEAD
-                if(Client.getInstance().moduleManager.getModuleByClass(AutoReconnect.class).getBooleanValueFromSettingName("One time")) {
-                    MinecraftUtil.addChatMessage("AutoReconnect - disabled module after reconnecting");
-                    Client.getInstance().moduleManager.getModuleByClass(AutoReconnect.class).setEnabled(false);
-                }
-=======
->>>>>>> 5561cb7a
             }
         }
     }
